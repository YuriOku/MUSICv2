/*
 
 random.cc - This file is part of MUSIC -
 a code to generate multi-scale initial conditions 
 for cosmological simulations 
 
 Copyright (C) 2010  Oliver Hahn
 
 */

#include "random.hh"

// TODO: move all this into a plugin!!!


#if defined(FFTW3) && defined( SINGLE_PRECISION)
//#define fftw_complex fftwf_complex
typedef fftw_complex fftwf_complex;
#endif

template< typename T >
void rapid_proto_ngenic_rng( size_t res, long baseseed, random_numbers<T>& R )
{
  LOGUSER("Invoking the N-GenIC random number generator");

  unsigned *seedtable = new unsigned[res*res];

  gsl_rng *random_generator = gsl_rng_alloc(gsl_rng_ranlxd1);

  gsl_rng_set(random_generator, baseseed);

  for(size_t i = 0; i < res / 2; i++)
    {
      size_t j;
      for(j = 0; j < i; j++)
	seedtable[i * res + j] = 0x7fffffff * gsl_rng_uniform(random_generator);
      for(j = 0; j < i + 1; j++)
	seedtable[j * res + i] = 0x7fffffff * gsl_rng_uniform(random_generator);
      for(j = 0; j < i; j++)
	seedtable[(res - 1 - i) * res + j] = 0x7fffffff * gsl_rng_uniform(random_generator);
      for(j = 0; j < i + 1; j++)
	seedtable[(res - 1 - j) * res + i] = 0x7fffffff * gsl_rng_uniform(random_generator);
      for(j = 0; j < i; j++)
	seedtable[i * res + (res - 1 - j)] = 0x7fffffff * gsl_rng_uniform(random_generator);
      for(j = 0; j < i + 1; j++)
	seedtable[j * res + (res - 1 - i)] = 0x7fffffff * gsl_rng_uniform(random_generator);
      for(j = 0; j < i; j++)
	seedtable[(res - 1 - i) * res + (res - 1 - j)] = 0x7fffffff * gsl_rng_uniform(random_generator);
      for(j = 0; j < i + 1; j++)
	seedtable[(res - 1 - j) * res + (res - 1 - i)] = 0x7fffffff * gsl_rng_uniform(random_generator);
    }
  
  fftw_real *rnoise = new fftw_real[ res*res*(res+2) ];
  fftw_complex *knoise = reinterpret_cast< fftw_complex* >( rnoise );

  double fnorm = 1./sqrt(res*res*res);

#warning need to check for race conditions below
  //#pragma omp parallel for
  for( size_t i = 0; i < res; i++ )
    {
      int ii = (int)res - (int)i;
      if(ii == (int)res)
	ii = 0;
      
      for( size_t j = 0; j < res; j++ )
	{
	  gsl_rng_set(random_generator, seedtable[i * res + j]);
	  
	  for( size_t k = 0; k < res / 2; k++ )
	    {
	      double phase = gsl_rng_uniform(random_generator) * 2 * M_PI;
	      double ampl;
	      do
		ampl = gsl_rng_uniform(random_generator);
	      while(ampl == 0);
	      
	      if(i == res / 2 || j == res / 2 || k == res / 2)
		continue;
	      if(i == 0 && j == 0 && k == 0)
		continue;

	      T rp = -sqrt(-log(ampl))*cos(phase) * fnorm;
	      T ip = -sqrt(-log(ampl))*sin(phase) * fnorm;

	      if(k > 0)
		{
		  RE(knoise[(i * res + j) * (res / 2 + 1) + k]) = rp;
		  IM(knoise[(i * res + j) * (res / 2 + 1) + k]) = ip;
		}
	      else	/* k=0 plane needs special treatment */
		{
		  if(i == 0)
		    {
		      if(j >= res / 2)
			continue;
		      else
			{
			  int jj = (int)res - (int)j;	/* note: j!=0 surely holds at this point */
			  
			  RE(knoise[(i * res + j) * (res / 2 + 1) + k]) = rp;
			  IM(knoise[(i * res + j) * (res / 2 + 1) + k]) = ip;
			  
			  RE(knoise[(i * res + jj) * (res / 2 + 1) + k]) = rp;
			  IM(knoise[(i * res + jj) * (res / 2 + 1) + k]) = -ip;
			}
		    }
		  else				
		    {
		      if(i >= res / 2) continue;
		      else
			{
			  int ii = (int)res - (int)i;
			  if(ii == (int)res)
			    ii = 0;
			  int jj = (int)res - (int)j;
			  if(jj == (int)res)
			    jj = 0;
									
			  RE(knoise[(i * res + j) * (res / 2 + 1) + k]) = rp;
			  IM(knoise[(i * res + j) * (res / 2 + 1) + k]) = ip;
			
			  if(ii >= 0 && ii < (int)res)
			    {
			      RE(knoise[(ii * res + jj) * (res / 2 + 1) + k]) = rp;
			      IM(knoise[(ii * res + jj) * (res / 2 + 1) + k]) = -ip;
			    }
			}
		    } 
		}
	    }
	}
      

    }

  delete[] seedtable;


  //... perform FT to real space

#ifdef FFTW3
#ifdef SINGLE_PRECISION
  fftwf_plan plan = fftwf_plan_dft_c2r_3d( res, res, res, knoise, rnoise, FFTW_ESTIMATE); 
  fftwf_execute(plan);
  fftwf_destroy_plan(plan);
#else
  fftw_plan plan = fftw_plan_dft_c2r_3d( res, res, res, knoise, rnoise, FFTW_ESTIMATE);
  fftw_execute(plan);
  fftw_destroy_plan(plan);
#endif
#else
  rfftwnd_plan	plan = rfftw3d_create_plan( res, res, res, FFTW_COMPLEX_TO_REAL, FFTW_ESTIMATE|FFTW_IN_PLACE);
#ifndef SINGLETHREAD_FFTW		
  rfftwnd_threads_one_complex_to_real( omp_get_max_threads(), plan, knoise, NULL );
#else
  rfftwnd_one_complex_to_real( plan, knoise, NULL );
#endif		
  rfftwnd_destroy_plan(plan);
#endif

  // copy to array that holds the random numbers

  #pragma omp parallel for
  for( int i=0; i<(int)res; ++i )
    for( size_t j=0; j<res; ++j )
      for( size_t k=0; k<res; ++k )
	R(i,j,k) = rnoise[ ((size_t)i*res+j)*res+k ];

  delete[] rnoise;

}

 

template< typename T >
random_numbers<T>::random_numbers( unsigned res, unsigned cubesize, long baseseed, int *x0, int *lx )
: res_( res ), cubesize_( cubesize ), ncubes_( 1 ), baseseed_( baseseed )
{
	LOGINFO("Generating random numbers (1) with seed %ld", baseseed);
    
	initialize();
	fill_subvolume( x0, lx );
}

template< typename T >
random_numbers<T>::random_numbers( unsigned res, unsigned cubesize, long baseseed, bool zeromean )
: res_( res ), cubesize_( cubesize ), ncubes_( 1 ), baseseed_( baseseed )
{
	LOGINFO("Generating random numbers (2) with seed %ld", baseseed);
    
	double mean = 0.0;

	bool musicnoise = true;
	if( !musicnoise )
	  cubesize_ = res_;
    
    if( !musicnoise )
        LOGERR("This currently breaks compatibility. Need to disable by hand! Make sure to not check into repo");

	initialize();

	if( musicnoise )
	  mean = fill_all();
	else
	  {
	    rnums_.push_back( new Meshvar<T>( res, 0, 0, 0 ) );
	    cubemap_[0] = 0; // create dummy map index
	    register_cube(0,0,0);
	    rapid_proto_ngenic_rng( res_, baseseed_, *this );
	  }

	if( zeromean )
	{
		mean = 0.0;
		
#pragma omp parallel for reduction(+:mean)
		for(int i=0; i<(int)res_; ++i )
			for( unsigned j=0; j<res_; ++j )
				for( unsigned k=0; k<res_; ++k )
					mean += (*this)(i,j,k);
		
		mean *= 1.0/(res_*res_*res_);
		
#pragma omp parallel for
		for(int i=0; i<(int)res_; ++i )
			for( unsigned j=0; j<res_; ++j )
				for( unsigned k=0; k<res_; ++k )
					(*this)(i,j,k) = (*this)(i,j,k) - mean;
	}
	
}

template< typename T >
random_numbers<T>::random_numbers( unsigned res, std::string randfname, bool randsign )
: res_( res ), cubesize_( res ), ncubes_(1)
{
	rnums_.push_back( new Meshvar<T>( res, 0, 0, 0 ) );
    cubemap_[0] = 0; // create dummy map index
	
	std::ifstream ifs(randfname.c_str(), std::ios::binary);
	if( !ifs )
	{
        LOGERR("Could not open random number file \'%s\'!",randfname.c_str());
        throw std::runtime_error(std::string("Could not open random number file \'")+randfname+std::string("\'!"));
	}
    
	unsigned vartype;
	unsigned nx,ny,nz,blksz32;
    size_t blksz64;
	int iseed;
	//long seed;
    
    float sign4 = -1.0f;
    double sign8 = -1.0;
    
    int addrtype = 32;
    
    if( randsign ) // use grafic2 sign convention
    {
        sign4 = 1.0f;
        sign8 = 1.0;
    }
    
	//... read header and check if 32bit or 64bit block size .../
    ifs.read( reinterpret_cast<char*> (&blksz32), sizeof(int) );
	ifs.read( reinterpret_cast<char*> (&nx), sizeof(unsigned) );
	if( blksz32 != 4*sizeof(int) || nx != res_ )
    {
        addrtype = 64;
        
        ifs.seekg( 0 );
        ifs.read( reinterpret_cast<char*> (&blksz64), sizeof(size_t) );
        ifs.read( reinterpret_cast<char*> (&nx), sizeof(unsigned) );
        
        if( blksz64 != 4*sizeof(int) || nx != res_ )
            addrtype = -1;
    }
    ifs.seekg( 0 );
    
    if( addrtype < 0 )
		throw std::runtime_error("corrupt random number file");
	
    if( addrtype == 32 )
        ifs.read( reinterpret_cast<char*> (&blksz32), sizeof(int) );
    else
        ifs.read( reinterpret_cast<char*> (&blksz64), sizeof(size_t) );
    
	ifs.read( reinterpret_cast<char*> (&nx), sizeof(unsigned) );
	ifs.read( reinterpret_cast<char*> (&ny), sizeof(unsigned) );
	ifs.read( reinterpret_cast<char*> (&nz), sizeof(unsigned) );
	ifs.read( reinterpret_cast<char*> (&iseed), sizeof(int) );
	//seed = (long)iseed;
	
	if( nx!=res_ || ny!=res_ || nz!=res_ )
	{	
		char errmsg[128];
		sprintf(errmsg,"White noise file dimensions do not match level dimensions: %ux%ux%u vs. %u**3",nx,ny,nz,res_);
		throw std::runtime_error(errmsg);
		
	}
    
    if( addrtype == 32 )
        ifs.read( reinterpret_cast<char*> (&blksz32), sizeof(int) );
    else
        ifs.read( reinterpret_cast<char*> (&blksz64), sizeof(size_t) );
	
	//... read data ...//
    //check whether random numbers are single or double precision numbers
    if( addrtype == 32 )
    {
        ifs.read( reinterpret_cast<char*> (&blksz32), sizeof(int) );
        if( blksz32 == nx*ny*sizeof(float) )
            vartype = 4;
        else if( blksz32 == nx*ny*sizeof(double) )
            vartype = 8;
        else
            throw std::runtime_error("corrupt random number file");
    }else{
    
        ifs.read( reinterpret_cast<char*> (&blksz64), sizeof(size_t) );
        if( blksz64 == nx*ny*sizeof(float) )
            vartype = 4;
        else if( blksz64 == nx*ny*sizeof(double) )
            vartype = 8;
        else
            throw std::runtime_error("corrupt random number file");
    }
    
	//rewind to beginning of block
    if( addrtype == 32 )
        ifs.seekg(-sizeof(int),std::ios::cur);
    else
        ifs.seekg(-sizeof(size_t),std::ios::cur);
	
	std::vector<float> in_float;
	std::vector<double> in_double;
	
	LOGINFO("Random number file \'%s\'\n   contains %ld numbers. Reading...",randfname.c_str(),nx*ny*nz);
	
	double sum = 0.0, sum2 = 0.0;
	unsigned count = 0;
	
    //perform actual reading
	if( vartype == 4 )
	{
		for( int ii=0; ii<(int)nz; ++ii )
		{

			if( addrtype == 32 )
            {
                ifs.read( reinterpret_cast<char*> (&blksz32), sizeof(int) );
                if( blksz32 != nx*ny*sizeof(float) )
                    throw std::runtime_error("corrupt random number file");
            }
            else
            {
                ifs.read( reinterpret_cast<char*> (&blksz64), sizeof(size_t) );
                if( blksz64 != nx*ny*sizeof(float) )
                    throw std::runtime_error("corrupt random number file");
            }
			
			in_float.assign(nx*ny,0.0f);
			ifs.read( (char*)&in_float[0], nx*ny*sizeof(float) );
			
			for( int jj=0,q=0; jj<(int)ny; ++jj )
				for( int kk=0; kk<(int)nx; ++kk ){
					sum += in_float[q];
					sum2 += in_float[q]*in_float[q];
					++count;
					
					(*rnums_[0])(kk,jj,ii) = sign4 * in_float[q++];
				}
			
            if( addrtype == 32 )
            {
                ifs.read( reinterpret_cast<char*> (&blksz32), sizeof(int) );
                if( blksz32 != nx*ny*sizeof(float) )
                    throw std::runtime_error("corrupt random number file");
            }
            else
            {
                ifs.read( reinterpret_cast<char*> (&blksz64), sizeof(size_t) );
                if( blksz64 != nx*ny*sizeof(float) )
                    throw std::runtime_error("corrupt random number file");
            }
		}
	}
	else if( vartype == 8 )
	{
		for( int ii=0; ii<(int)nz; ++ii )
		{
			if( addrtype == 32 )
            {
                ifs.read( reinterpret_cast<char*> (&blksz32), sizeof(int) );
                if( blksz32 != nx*ny*sizeof(double) )
                    throw std::runtime_error("corrupt random number file");
            }
            else
            {
                ifs.read( reinterpret_cast<char*> (&blksz64), sizeof(size_t) );
                if( blksz64 != nx*ny*sizeof(double) )
                    throw std::runtime_error("corrupt random number file");
            }

			in_double.assign(nx*ny,0.0f);				
			ifs.read( (char*)&in_double[0], nx*ny*sizeof(double) );
			
			for( int jj=0,q=0; jj<(int)ny; ++jj )
				for( int kk=0; kk<(int)nx; ++kk )
				{
					sum += in_double[q];
					sum2 += in_double[q]*in_double[q];
					++count;
					(*rnums_[0])(kk,jj,ii) = sign8 * in_double[q++];
				}

            if( addrtype == 32 )
            {
                ifs.read( reinterpret_cast<char*> (&blksz32), sizeof(int) );
                if( blksz32 != nx*ny*sizeof(double) )
                    throw std::runtime_error("corrupt random number file");
            }
            else
            {
                ifs.read( reinterpret_cast<char*> (&blksz64), sizeof(size_t) );
                if( blksz64 != nx*ny*sizeof(double) )
                    throw std::runtime_error("corrupt random number file");
            }
		}
	}
	
	double mean, var;
	mean = sum/count;
	var = sum2/count-mean*mean;
	
	LOGINFO("Random numbers in file have \n     mean = %f and var = %f", mean, var);
}

//... copy construct by averaging down
template< typename T >
random_numbers<T>::random_numbers( /*const*/ random_numbers <T>& rc, bool kdegrade )
{
	//if( res > rc.m_res || (res/rc.m_res)%2 != 0 )
	//			throw std::runtime_error("Invalid restriction in random number container copy constructor.");
	
	double sum = 0.0, sum2 = 0.0;
	unsigned count = 0;
	
	if( kdegrade )
	{
		LOGINFO("Generating a coarse white noise field by k-space degrading");
		//... initialize properties of container		
		res_		= rc.res_/2;
		cubesize_	= res_;
		ncubes_		= 1;
		baseseed_	= -2;
		
		if( sizeof(fftw_real)!=sizeof(T) )
		{
            LOGERR("type mismatch with fftw_real in k-space averaging");
            throw std::runtime_error("type mismatch with fftw_real in k-space averaging");
		}
            
		fftw_real 
		*rfine = new fftw_real[(size_t)rc.res_*(size_t)rc.res_*2*((size_t)rc.res_/2+1)],
		*rcoarse = new fftw_real[(size_t)res_*(size_t)res_*2*((size_t)res_/2+1)];
		
		fftw_complex
		*ccoarse = reinterpret_cast<fftw_complex*> (rcoarse),
		*cfine = reinterpret_cast<fftw_complex*> (rfine);
		
		int nx(rc.res_), ny(rc.res_), nz(rc.res_), nxc(res_), nyc(res_), nzc(res_);
#ifdef FFTW3
	#ifdef SINGLE_PRECISION
		fftwf_plan
		pf = fftwf_plan_dft_r2c_3d(nx, ny, nz, rfine, cfine, FFTW_ESTIMATE),
		ipc= fftwf_plan_dft_c2r_3d(nxc, nyc, nzc, ccoarse, rcoarse, FFTW_ESTIMATE);
	#else
		fftw_plan
		pf = fftw_plan_dft_r2c_3d(nx, ny, nz, rfine, cfine, FFTW_ESTIMATE),
		ipc= fftw_plan_dft_c2r_3d(nxc, nyc, nzc, ccoarse, rcoarse, FFTW_ESTIMATE);
	#endif
		
#else
		rfftwnd_plan 
		pf	= rfftw3d_create_plan( nx, ny, nz, FFTW_REAL_TO_COMPLEX, FFTW_ESTIMATE|FFTW_IN_PLACE),
		ipc	= rfftw3d_create_plan( nxc, nyc, nzc, FFTW_COMPLEX_TO_REAL, FFTW_ESTIMATE|FFTW_IN_PLACE);
#endif
		
#pragma omp parallel for
		for( int i=0; i<nx; i++ )
			for( int j=0; j<ny; j++ )
				for( int k=0; k<nz; k++ )
				{
					size_t q = ((size_t)i*ny+(size_t)j)*(nz+2)+(size_t)k;
					rfine[q] = rc(i,j,k);
				}
		
#ifdef FFTW3
	#ifdef SINGLE_PRECISION
		fftwf_execute( pf );
	#else
		fftw_execute( pf );
	#endif
#else
#ifndef SINGLETHREAD_FFTW		
		rfftwnd_threads_one_real_to_complex( omp_get_max_threads(), pf, rfine, NULL );
#else
		rfftwnd_one_real_to_complex( pf, rfine, NULL );
#endif
#endif
		
		double fftnorm = 1.0/((double)nxc*(double)nyc*(double)nzc);
		
#pragma omp parallel for
		for( int i=0; i<nxc; i++ )
			for( int j=0; j<nyc; j++ )
				for( int k=0; k<nzc/2+1; k++ )
				{
					int ii(i),jj(j),kk(k);
					
					if( i > nxc/2 ) ii += nx/2;
					if( j > nyc/2 ) jj += ny/2;
					
					size_t qc,qf;
					
					qc = ((size_t)i*nyc+(size_t)j)*(nzc/2+1)+(size_t)k;
					qf = ((size_t)ii*ny+(size_t)jj)*(nz/2+1)+(size_t)kk;
					
					RE(ccoarse[qc]) = 1.0/sqrt(8.0)*RE(cfine[qf])*fftnorm;
					IM(ccoarse[qc]) = 1.0/sqrt(8.0)*IM(cfine[qf])*fftnorm;
				}
		
		delete[] rfine;
#ifdef FFTW3
	#ifdef SINGLE_PRECISION
		fftwf_execute( ipc );
	#else
		fftw_execute( ipc );
	#endif
#else
#ifndef SINGLETHREAD_FFTW		
		rfftwnd_threads_one_complex_to_real( omp_get_max_threads(), ipc, ccoarse, NULL );
#else
		rfftwnd_one_complex_to_real( ipc, ccoarse, NULL );
#endif
#endif
		rnums_.push_back( new Meshvar<T>( res_, 0, 0, 0 ) );
        cubemap_[0] = 0; // map all to single array
		
#pragma omp parallel for reduction(+:sum,sum2,count)
		for( int i=0; i<nxc; i++ )
			for( int j=0; j<nyc; j++ )
				for( int k=0; k<nzc; k++ )
				{
					size_t q = ((size_t)i*nyc+(size_t)j)*(nzc+2)+(size_t)k;
					(*rnums_[0])(i,j,k) = rcoarse[q];
					sum += (*rnums_[0])(i,j,k);
					sum2+= (*rnums_[0])(i,j,k) * (*rnums_[0])(i,j,k);
					++count;
				}
		
		delete[] rcoarse;
		
#ifdef FFTW3
	#ifdef SINGLE_PRECISION
		fftwf_destroy_plan(pf);
		fftwf_destroy_plan(ipc);
	#else
		fftw_destroy_plan(pf);
		fftw_destroy_plan(ipc);
	#endif
#else
		rfftwnd_destroy_plan(pf);
		rfftwnd_destroy_plan(ipc);
#endif
		
	}
	else
	{
		LOGINFO("Generating a coarse white noise field by averaging");
		if( rc.rnums_.size() == 1 )
		{
			//... initialize properties of container
			res_		= rc.res_/2;
			cubesize_	= res_;
			ncubes_		= 1;
			baseseed_	= -2;
			
			//... use restriction to get consistent random numbers on coarser grid
			mg_straight gop;
			rnums_.push_back( new Meshvar<T>( res_, 0, 0, 0 ) );
            cubemap_[0] = 0; // map all to single array
			gop.restrict( *rc.rnums_[0], *rnums_[0] );
			
#pragma omp parallel for reduction(+:sum,sum2,count)
			for( int i=0; i< (int)rnums_[0]->size(0); ++i )
				for( unsigned j=0; j< rnums_[0]->size(1); ++j )
					for( unsigned k=0; k< rnums_[0]->size(2); ++k )
					{
						(*rnums_[0])(i,j,k) *= sqrt(8); //.. maintain that var(delta)=1
						sum += (*rnums_[0])(i,j,k);
						sum2+= (*rnums_[0])(i,j,k) * (*rnums_[0])(i,j,k);
						++count;
					}
		}
		else 
		{
			//... initialize properties of container
			res_		= rc.res_/2;
			cubesize_	= res_;
			ncubes_		= 1;
			baseseed_	= -2;
			
			rnums_.push_back( new Meshvar<T>( res_, 0, 0, 0 ) );
            cubemap_[0] = 0;
			double fac = 1.0/sqrt(8);
			
#pragma omp parallel for reduction(+:sum,sum2,count)
			for( int ii=0; ii<(int)rc.res_/2; ++ii )
			{	
				unsigned i=2*ii;
				
				for( unsigned j=0,jj=0; j<rc.res_; j+=2,++jj )
					for( unsigned k=0,kk=0; k<rc.res_; k+=2,++kk )
					{
						(*rnums_[0])(ii,jj,kk) = fac * 
						( rc(i,j,k)+rc(i+1,j,k)+rc(i,j+1,k)+rc(i,j,k+1)+
						 rc(i+1,j+1,k)+rc(i+1,j,k+1)+rc(i,j+1,k+1)+rc(i+1,j+1,k+1));
						
						sum += (*rnums_[0])(ii,jj,kk);
						sum2+= (*rnums_[0])(ii,jj,kk) * (*rnums_[0])(ii,jj,kk);
						++count;
					}
			}
		}
	}
	
	double rmean, rvar;
	rmean = sum/count;
	rvar = sum2/count-rmean*rmean;
	
	LOGINFO("Restricted random numbers have\n       mean = %f, var = %f", rmean, rvar);
}


template< typename T >
random_numbers<T>::random_numbers( random_numbers<T>& rc, unsigned cubesize, long baseseed, 
								   bool kspace, int *x0_, int *lx_, bool zeromean )
: res_( 2*rc.res_ ), cubesize_( cubesize ), ncubes_( 1 ), baseseed_( baseseed )
{
	initialize();
	
	int x0[3],lx[3];
	if( x0_==NULL || lx_==NULL )
	{	
		for(int i=0;i<3;++i ){
			x0[i]=0;
			lx[i]=res_;
		}
		fill_all();
	}
	else
	{
		for(int i=0;i<3;++i ){
			x0[i]=x0_[i];
			lx[i]=lx_[i];
		}
		fill_subvolume( x0, lx );
	}
	
	
	
	if( kspace )
	{
		
		LOGINFO("Generating a constrained random number set with seed %ld\n    using coarse mode replacement...",baseseed);
		assert(lx[0]%2==0 && lx[1]%2==0 && lx[2]%2==0);
		size_t nx=lx[0], ny=lx[1], nz=lx[2],
		nxc=lx[0]/2, nyc=lx[1]/2, nzc=lx[2]/2;
		
		
		fftw_real *rfine = new fftw_real[nx*ny*(nz+2l)];
		fftw_complex *cfine = reinterpret_cast<fftw_complex*> (rfine);
		
#ifdef FFTW3
	#ifdef SINGLE_PRECISION
		fftwf_plan
			pf  = fftwf_plan_dft_r2c_3d( nx, ny, nz, rfine, cfine, FFTW_ESTIMATE),
			ipf	= fftwf_plan_dft_c2r_3d( nx, ny, nz, cfine, rfine, FFTW_ESTIMATE);
	#else
		fftw_plan
			pf  = fftw_plan_dft_r2c_3d( nx, ny, nz, rfine, cfine, FFTW_ESTIMATE),
			ipf	= fftw_plan_dft_c2r_3d( nx, ny, nz, cfine, rfine, FFTW_ESTIMATE);
	#endif
#else
		rfftwnd_plan 
			pf	= rfftw3d_create_plan( nx, ny, nz, FFTW_REAL_TO_COMPLEX, FFTW_ESTIMATE|FFTW_IN_PLACE),
			ipf	= rfftw3d_create_plan( nx, ny, nz, FFTW_COMPLEX_TO_REAL, FFTW_ESTIMATE|FFTW_IN_PLACE);
#endif
		
#pragma omp parallel for
		for( int i=0; i<(int)nx; i++ )
			for( int j=0; j<(int)ny; j++ )
				for( int k=0; k<(int)nz; k++ )
				{
					size_t q = ((size_t)i*(size_t)ny+(size_t)j)*(size_t)(nz+2)+(size_t)k;
					rfine[q] = (*this)(x0[0]+i,x0[1]+j,x0[2]+k);
				}
		//this->free_all_mem();	// temporarily free memory, allocate again later
		
		
		
		fftw_real *rcoarse = new fftw_real[nxc*nyc*(nzc+2)];
		fftw_complex *ccoarse = reinterpret_cast<fftw_complex*> (rcoarse);
		
#ifdef FFTW3
#ifdef SINGLE_PRECISION
		fftwf_plan pc  = fftwf_plan_dft_r2c_3d( nxc, nyc, nzc, rcoarse, ccoarse, FFTW_ESTIMATE);
#else
		fftw_plan pc  = fftw_plan_dft_r2c_3d( nxc, nyc, nzc, rcoarse, ccoarse, FFTW_ESTIMATE);
#endif
#else
		rfftwnd_plan pc	= rfftw3d_create_plan( nxc, nyc, nzc, FFTW_REAL_TO_COMPLEX, FFTW_ESTIMATE|FFTW_IN_PLACE);
#endif		
		
#pragma omp parallel for
		for( int i=0; i<(int)nxc; i++ )
			for( int j=0; j<(int)nyc; j++ )
				for( int k=0; k<(int)nzc; k++ )
				{
					size_t q = ((size_t)i*(size_t)nyc+(size_t)j)*(size_t)(nzc+2)+(size_t)k;
					rcoarse[q] = rc(x0[0]/2+i,x0[1]/2+j,x0[2]/2+k);
				}
#ifdef FFTW3
	#ifdef SINGLE_PRECISION
		fftwf_execute( pc );
		fftwf_execute( pf );
	#else
		fftw_execute( pc );
		fftw_execute( pf );	
	#endif
#else
#ifndef SINGLETHREAD_FFTW		
		rfftwnd_threads_one_real_to_complex( omp_get_max_threads(), pc, rcoarse, NULL );
		rfftwnd_threads_one_real_to_complex( omp_get_max_threads(), pf, rfine, NULL );
#else
		rfftwnd_one_real_to_complex( pc, rcoarse, NULL );
		rfftwnd_one_real_to_complex( pf, rfine, NULL );
#endif
#endif
		
		double fftnorm = 1.0/((double)nx*(double)ny*(double)nz);
        double sqrt8 = sqrt(8.0);
<<<<<<< HEAD
        // embedding of coarse white noise by fourier interpolation
        
        // 0 0
        #pragma omp parallel for
=======
        // embedding
        
        // 0 0
#pragma omp parallel for
>>>>>>> 5d848062
		for( int i=0; i<(int)nxc/2+1; i++ )
			for( int j=0; j<(int)nyc/2+1; j++ )
				for( int k=0; k<(int)nzc/2+1; k++ )
                {
                    int ii(i),jj(j),kk(k);
                    size_t qc,qf;
					qc = ((size_t)i*(size_t)nyc+(size_t)j)*(nzc/2+1)+(size_t)k;
					qf = ((size_t)ii*(size_t)ny+(size_t)jj)*(nz/2+1)+(size_t)kk;
                    
					RE(cfine[qf]) = sqrt8*RE(ccoarse[qc]);
					IM(cfine[qf]) = sqrt8*IM(ccoarse[qc]);
                }
        // 1 0
<<<<<<< HEAD
        #pragma omp parallel for
=======
#pragma omp parallel for
>>>>>>> 5d848062
		for( int i=nxc/2; i<(int)nxc; i++ )
			for( int j=0; j<(int)nyc/2+1; j++ )
				for( int k=0; k<(int)nzc/2+1; k++ )
                {
                    int ii(i+nx/2),jj(j),kk(k);
                    size_t qc,qf;
					qc = ((size_t)i*(size_t)nyc+(size_t)j)*(nzc/2+1)+(size_t)k;
					qf = ((size_t)ii*(size_t)ny+(size_t)jj)*(nz/2+1)+(size_t)kk;
                    
					RE(cfine[qf]) = sqrt8*RE(ccoarse[qc]);
					IM(cfine[qf]) = sqrt8*IM(ccoarse[qc]);
                    
                    if( i==(int)nxc/2 || j==(int)nyc/2 )
                        IM(cfine[qf]) *= -1.0;
                }
        // 0 1
<<<<<<< HEAD
        #pragma omp parallel for
=======
#pragma omp parallel for
>>>>>>> 5d848062
		for( int i=0; i<(int)nxc/2+1; i++ )
			for( int j=nyc/2; j<(int)nyc; j++ )
				for( int k=0; k<(int)nzc/2+1; k++ )
                {
                    int ii(i),jj(j+ny/2),kk(k);
                    size_t qc,qf;
					qc = ((size_t)i*(size_t)nyc+(size_t)j)*(nzc/2+1)+(size_t)k;
					qf = ((size_t)ii*(size_t)ny+(size_t)jj)*(nz/2+1)+(size_t)kk;
                    
					RE(cfine[qf]) = sqrt8*RE(ccoarse[qc]);
					IM(cfine[qf]) = sqrt8*IM(ccoarse[qc]);
                    
                    if( i==(int)nxc/2 || j==(int)nyc/2 )
                        IM(cfine[qf]) *= -1.0;
                }
        
        // 1 1
<<<<<<< HEAD
        #pragma omp parallel for
=======
#pragma omp parallel for
>>>>>>> 5d848062
		for( int i=nxc/2; i<(int)nxc; i++ )
			for( int j=nyc/2; j<(int)nyc; j++ )
				for( int k=0; k<(int)nzc/2+1; k++ )
                {
                    int ii(i+nx/2),jj(j+ny/2),kk(k);
                    size_t qc,qf;
					qc = ((size_t)i*(size_t)nyc+(size_t)j)*(nzc/2+1)+(size_t)k;
					qf = ((size_t)ii*(size_t)ny+(size_t)jj)*(nz/2+1)+(size_t)kk;
                    
					RE(cfine[qf]) = sqrt8*RE(ccoarse[qc]);
					IM(cfine[qf]) = sqrt8*IM(ccoarse[qc]);
                }
        		
		delete[] rcoarse;
		
		#pragma omp parallel for
		for( int i=0; i<(int)nx; i++ )
			for( int j=0; j<(int)ny; j++ )
				for( int k=0; k<(int)nz/2+1; k++ )
				{
					size_t q = ((size_t)i*ny+(size_t)j)*(nz/2+1)+(size_t)k;

					RE(cfine[q]) *= fftnorm;
					IM(cfine[q]) *= fftnorm;
				}

		
		
#ifdef FFTW3
	#ifdef SINGLE_PRECISION
		fftwf_execute( ipf );
	#else
		fftw_execute( ipf );
	#endif
#else
#ifndef SINGLETHREAD_FFTW		
		rfftwnd_threads_one_complex_to_real( omp_get_max_threads(), ipf, cfine, NULL );
#else
		rfftwnd_one_complex_to_real( ipf, cfine, NULL );
#endif
#endif
		
		#pragma omp parallel for
		for( int i=0; i<(int)nx; i++ )
			for( int j=0; j<(int)ny; j++ )
				for( int k=0; k<(int)nz; k++ )
				{
					size_t q = ((size_t)i*ny+(size_t)j)*(nz+2)+(size_t)k;
					(*this)(x0[0]+i,x0[1]+j,x0[2]+k,false) = rfine[q];
				}
		
		delete[] rfine;
		
#ifdef FFTW3
	#ifdef SINGLE_PRECISION
		fftwf_destroy_plan(pf);
		fftwf_destroy_plan(pc);
		fftwf_destroy_plan(ipf);
	#else
		fftw_destroy_plan(pf);
		fftw_destroy_plan(pc);
		fftw_destroy_plan(ipf);
	#endif
#else
		fftwnd_destroy_plan(pf);
		fftwnd_destroy_plan(pc);
		fftwnd_destroy_plan(ipf);
#endif
		
	}
	else
	{
		LOGINFO("Generating a constrained random number set with seed %ld\n    using Hoffman-Ribak constraints...", baseseed);
		
		double fac = 1.0/sqrt(8.0);//1./sqrt(8.0);
		
		for( int i=x0[0],ii=x0[0]/2; i<x0[0]+lx[0]; i+=2,++ii )
			for( int j=x0[1],jj=x0[1]/2; j<x0[1]+lx[1]; j+=2,++jj )
				for( int k=x0[2],kk=x0[2]/2; k<x0[2]+lx[2]; k+=2,++kk )
				{
					double topval = rc(ii,jj,kk);
					double locmean = 0.125*((*this)(i,j,k)+(*this)(i+1,j,k)+(*this)(i,j+1,k)+(*this)(i,j,k+1)+
											(*this)(i+1,j+1,k)+(*this)(i+1,j,k+1)+(*this)(i,j+1,k+1)+(*this)(i+1,j+1,k+1));
					double dif = fac*topval-locmean;
					
					(*this)(i,j,k) += dif;
					(*this)(i+1,j,k) += dif;
					(*this)(i,j+1,k) += dif;
					(*this)(i,j,k+1) += dif;
					(*this)(i+1,j+1,k) += dif;
					(*this)(i+1,j,k+1) += dif;
					(*this)(i,j+1,k+1) += dif;
					(*this)(i+1,j+1,k+1) += dif;
					
				}			
	}
}

template< typename T >
void random_numbers<T>::register_cube( int i, int j, int k)
{
	i = (i+ncubes_)%ncubes_;
	j = (j+ncubes_)%ncubes_;
	k = (k+ncubes_)%ncubes_;
    size_t icube = ((size_t)i*ncubes_+(size_t)j)*ncubes_+(size_t)k;
    
    cubemap_iterator it = cubemap_.find( icube );
    
    if( it == cubemap_.end() )
    {
        rnums_.push_back( NULL );
        cubemap_[icube] = rnums_.size()-1;
#ifdef DEBUG
        LOGDEBUG("registering new cube %d,%d,%d . ID = %ld, memloc = %ld",i,j,k,icube,cubemap_[icube]);
#endif
    }
}


template< typename T >
double random_numbers<T>::fill_cube( int i, int j, int k)
{
	
	gsl_rng	*RNG = gsl_rng_alloc( gsl_rng_mt19937 );
	
	i = (i+ncubes_)%ncubes_;
	j = (j+ncubes_)%ncubes_;
	k = (k+ncubes_)%ncubes_;
	
	size_t icube = ((size_t)i*ncubes_+(size_t)j)*ncubes_+(size_t)k;
	long cubeseed = baseseed_+icube; //... each cube gets its unique seed
	
	gsl_rng_set( RNG, cubeseed );
    
    cubemap_iterator it = cubemap_.find( icube );
    
    if( it == cubemap_.end() )
    {
        LOGERR("Attempt to access non-registered random number cube!");
        throw std::runtime_error("Attempt to access non-registered random number cube!");
    }
    
    size_t cubeidx = it->second;
	
	if( rnums_[cubeidx] == NULL )
        rnums_[cubeidx] =  new Meshvar<T>( cubesize_, 0, 0, 0 );

	double mean = 0.0;
	
	for( int ii=0; ii<(int)cubesize_; ++ii )
		for( int jj=0; jj<(int)cubesize_; ++jj )
			for( int kk=0; kk<(int)cubesize_; ++kk )
			{	
				(*rnums_[cubeidx])(ii,jj,kk) = gsl_ran_ugaussian_ratio_method( RNG );
				mean += (*rnums_[cubeidx])(ii,jj,kk);
			}
	
	gsl_rng_free( RNG );
	
	return mean/(cubesize_*cubesize_*cubesize_);
}

template< typename T >
void random_numbers<T>::subtract_from_cube( int i, int j, int k, double val )
{
	i = (i+ncubes_)%ncubes_;
	j = (j+ncubes_)%ncubes_;
	k = (k+ncubes_)%ncubes_;
	
	size_t icube = ((size_t)i*ncubes_+(size_t)j)*ncubes_+(size_t)k;
    
    cubemap_iterator it = cubemap_.find( icube );
    
    if( it == cubemap_.end() )
    {
        LOGERR("Attempt to access unallocated RND cube %d,%d,%d in random_numbers::subtract_from_cube",i,j,k);
        throw std::runtime_error("Attempt to access unallocated RND cube in random_numbers::subtract_from_cube");
    }
    
    size_t cubeidx = it->second;
	
	for( int ii=0; ii<(int)cubesize_; ++ii )
		for( int jj=0; jj<(int)cubesize_; ++jj )
			for( int kk=0; kk<(int)cubesize_; ++kk )
				(*rnums_[cubeidx])(ii,jj,kk) -= val;
	
}

template< typename T >
void random_numbers<T>::free_cube( int i, int j, int k ) 
{
	
	i = (i+ncubes_)%ncubes_;
	j = (j+ncubes_)%ncubes_;
	k = (k+ncubes_)%ncubes_;
    
	size_t icube = ((size_t)i*(size_t)ncubes_+(size_t)j)*(size_t)ncubes_+(size_t)k;
    
    cubemap_iterator it = cubemap_.find( icube );
    
    if( it == cubemap_.end() )
    {
        LOGERR("Attempt to access unallocated RND cube %d,%d,%d in random_numbers::free_cube",i,j,k);
        throw std::runtime_error("Attempt to access unallocated RND cube in random_numbers::free_cube");
    }
    
    size_t cubeidx = it->second;
	
	if( rnums_[cubeidx] != NULL )
	{
		delete rnums_[cubeidx];
		rnums_[cubeidx] = NULL;
	}
}

template< typename T >
void random_numbers<T>::initialize( void )
{
	
	ncubes_ = std::max((int)((double)res_/cubesize_),1);
	if( res_ < cubesize_ )
	{	
		ncubes_ = 1;
		cubesize_ = res_;
	}
	
	LOGINFO("Generating random numbers w/ sample cube size of %d", cubesize_ );
}

template< typename T >
double random_numbers<T>::fill_subvolume( int *i0, int *n )
{
	int i0cube[3], ncube[3];
	
	i0cube[0] = (int)((double)(res_+i0[0])/cubesize_);
	i0cube[1] = (int)((double)(res_+i0[1])/cubesize_);
	i0cube[2] = (int)((double)(res_+i0[2])/cubesize_);
	
	ncube[0] = (int)(n[0]/cubesize_) + 2;
	ncube[1] = (int)(n[1]/cubesize_) + 2;
	ncube[2] = (int)(n[2]/cubesize_) + 2;
    
#ifdef DEBUG
    LOGDEBUG("random numbers needed for region %d,%d,%d ..+ %d,%d,%d",i0[0],i0[1],i0[2],n[0],n[1],n[2]);
    LOGDEBUG("filling cubes %d,%d,%d ..+ %d,%d,%d",i0cube[0],i0cube[1],i0cube[2],ncube[0],ncube[1],ncube[2]);
#endif

	double mean = 0.0;
    
    for( int i=i0cube[0]; i<i0cube[0]+ncube[0]; ++i )
		for( int j=i0cube[1]; j<i0cube[1]+ncube[1]; ++j )
			for( int k=i0cube[2]; k<i0cube[2]+ncube[2]; ++k )
			{
                int ii(i),jj(j),kk(k);
				
				ii = (ii+ncubes_)%ncubes_;
				jj = (jj+ncubes_)%ncubes_;
				kk = (kk+ncubes_)%ncubes_;
                
                register_cube( ii,jj,kk );
            }
	
#pragma omp parallel for reduction(+:mean)
	for( int i=i0cube[0]; i<i0cube[0]+ncube[0]; ++i )
		for( int j=i0cube[1]; j<i0cube[1]+ncube[1]; ++j )
			for( int k=i0cube[2]; k<i0cube[2]+ncube[2]; ++k )
			{
				int ii(i),jj(j),kk(k);
				
				ii = (ii+ncubes_)%ncubes_;
				jj = (jj+ncubes_)%ncubes_;
				kk = (kk+ncubes_)%ncubes_;
				
				mean += fill_cube(ii, jj, kk);
			}
	return mean/(ncube[0]*ncube[1]*ncube[2]);
}

template< typename T >
double random_numbers<T>::fill_all( void )
{
	double sum = 0.0;
    
    for( int i=0; i<(int)ncubes_; ++i )
		for( int j=0; j<(int)ncubes_; ++j )
			for( int k=0; k<(int)ncubes_; ++k )
			{
				int ii(i),jj(j),kk(k);

                                ii = (ii+ncubes_)%ncubes_;
                                jj = (jj+ncubes_)%ncubes_;
                                kk = (kk+ncubes_)%ncubes_;

                register_cube(ii,jj,kk);
            }
	
#pragma omp parallel for reduction(+:sum)
	for( int i=0; i<(int)ncubes_; ++i )
		for( int j=0; j<(int)ncubes_; ++j )
			for( int k=0; k<(int)ncubes_; ++k )
			{
				int ii(i),jj(j),kk(k);
				
				ii = (ii+ncubes_)%ncubes_;
				jj = (jj+ncubes_)%ncubes_;
				kk = (kk+ncubes_)%ncubes_;
				
				sum+=fill_cube(ii, jj, kk);
			}
	
	//... subtract mean
#pragma omp parallel for reduction(+:sum)
	for( int i=0; i<(int)ncubes_; ++i )
		for( int j=0; j<(int)ncubes_; ++j )
			for( int k=0; k<(int)ncubes_; ++k )
			{
				int ii(i),jj(j),kk(k);
				
				ii = (ii+ncubes_)%ncubes_;
				jj = (jj+ncubes_)%ncubes_;
				kk = (kk+ncubes_)%ncubes_;
				subtract_from_cube(ii,jj,kk,sum/(ncubes_*ncubes_*ncubes_));
			}
	
	return sum/(ncubes_*ncubes_*ncubes_);
}


template< typename T >
void random_numbers<T>:: print_allocated( void )
{
	unsigned ncount = 0, ntot = rnums_.size();
	for( size_t i=0; i<rnums_.size(); ++i )
		if( rnums_[i]!=NULL ) ncount++;
	
	LOGINFO(" -> %d of %d random number cubes currently allocated",ncount,ntot);
}



//////////////////////////////////////////////////////////////////////////////////////////////////////////
//////////////////////////////////////////////////////////////////////////////////////////////////////////
#pragma mark -
//////////////////////////////////////////////////////////////////////////////////////////////////////////
//////////////////////////////////////////////////////////////////////////////////////////////////////////


template< typename rng, typename T >
random_number_generator<rng,T>::random_number_generator( config_file& cf, refinement_hierarchy& refh, transfer_function *ptf )
: pcf_( &cf ), prefh_( &refh ), constraints( cf, ptf )
{
	levelmin_ = prefh_->levelmin();
	levelmax_ = prefh_->levelmax();
	
	ran_cube_size_	= pcf_->getValueSafe<unsigned>("random","cubesize",DEF_RAN_CUBE_SIZE);
	disk_cached_	= pcf_->getValueSafe<bool>("random","disk_cached",true);
	restart_		= pcf_->getValueSafe<bool>("random","restart",false);
	
	mem_cache_.assign(levelmax_-levelmin_+1, (std::vector<T>*)NULL);
	
	if( restart_ && !disk_cached_ )
	{
        LOGERR("Cannot restart from mem cached random numbers.");
        throw std::runtime_error("Cannot restart from mem cached random numbers.");
    }
	////disk_cached_ = false;
	
	//... determine seed/white noise file data to be applied
	parse_rand_parameters();
	
	if( !restart_ )
	{
		//... compute the actual random numbers
		compute_random_numbers();		
	}
}



template< typename rng, typename T >
random_number_generator<rng,T>::~random_number_generator()
{  
	
	//... clear memory caches
	for( unsigned i=0; i<mem_cache_.size(); ++i )
		if( mem_cache_[i] != NULL )
			delete mem_cache_[i];
	
	
	//... clear disk caches
	if( disk_cached_ )
	{
		for( int ilevel=levelmin_; ilevel<=levelmax_; ++ilevel )
		{
			char fname[128];
			sprintf(fname,"wnoise_%04d.bin",ilevel);
			//			unlink(fname);
		}
	}
}




template< typename rng, typename T >
bool random_number_generator<rng,T>::is_number(const std::string& s)
{
	for (size_t i = 0; i < s.length(); i++)
		if (!std::isdigit(s[i])&&s[i]!='-' )
			return false;
	
	return true;
}

template< typename rng, typename T >
void random_number_generator<rng,T>::parse_rand_parameters( void )
{
	//... parse random number options
	for( int i=0; i<=100; ++i )
	{
		char seedstr[128];
		std::string tempstr;
		sprintf(seedstr,"seed[%d]",i);
		if( pcf_->containsKey( "random", seedstr ) )
			tempstr = pcf_->getValue<std::string>( "random", seedstr );
		else
			// "-2" means that no seed entry was found for that level
			tempstr = std::string("-2");
		
		if( is_number( tempstr ) )
		{	
			long ltemp;
			pcf_->convert( tempstr, ltemp );
			rngfnames_.push_back( "" );
			if( ltemp < 0 )
				//... generate some dummy seed which only depends on the level, negative so we know it's not
				//... an actual seed and thus should not be used as a constraint for coarse levels
				//rngseeds_.push_back( -abs((unsigned)(ltemp-i)%123+(unsigned)(ltemp+827342523521*i)%123456789) );
                rngseeds_.push_back( -abs((long)(ltemp-i)%123+(long)(ltemp+7342523521*i)%123456789) );
			else
				rngseeds_.push_back( ltemp );
		}else{
			rngfnames_.push_back( tempstr );
			rngseeds_.push_back(-1);
			LOGINFO("Random numbers for level %3d will be read from file.",i);
		}
		
	}
	
	//.. determine for which levels random seeds/random number files are given
	levelmin_seed_ = -1;
	for( unsigned ilevel = 0; ilevel < rngseeds_.size(); ++ilevel )
	{	
		if( levelmin_seed_ < 0 && (rngfnames_[ilevel].size() > 0 || rngseeds_[ilevel] > 0) )
			levelmin_seed_ = ilevel;
	}
}


template< typename rng, typename T >
void random_number_generator<rng,T>::correct_avg( int icoarse, int ifine )
{
	int shift[3], levelmin_poisson;
	shift[0] = pcf_->getValue<int>("setup","shift_x");
	shift[1] = pcf_->getValue<int>("setup","shift_y");
	shift[2] = pcf_->getValue<int>("setup","shift_z");
	
	levelmin_poisson = pcf_->getValue<unsigned>("setup","levelmin");
	
	int lfacc = 1<<(icoarse-levelmin_poisson);
	
	
	
	
	int nc[3], i0c[3], nf[3], i0f[3];
	if( icoarse != levelmin_ )
	{
		nc[0]  = 2*prefh_->size(icoarse, 0);
		nc[1]  = 2*prefh_->size(icoarse, 1);
		nc[2]  = 2*prefh_->size(icoarse, 2);
		i0c[0] = prefh_->offset_abs(icoarse, 0) - lfacc*shift[0] - nc[0]/4;
		i0c[1] = prefh_->offset_abs(icoarse, 1) - lfacc*shift[1] - nc[1]/4;
		i0c[2] = prefh_->offset_abs(icoarse, 2) - lfacc*shift[2] - nc[2]/4;
		
	}
	else
	{
		nc[0]  = prefh_->size(icoarse, 0);
		nc[1]  = prefh_->size(icoarse, 1);
		nc[2]  = prefh_->size(icoarse, 2);
		i0c[0] = - lfacc*shift[0];
		i0c[1] = - lfacc*shift[1];
		i0c[2] = - lfacc*shift[2];
	}
	nf[0]  = 2*prefh_->size(ifine, 0);
	nf[1]  = 2*prefh_->size(ifine, 1);
	nf[2]  = 2*prefh_->size(ifine, 2);
	i0f[0] = prefh_->offset_abs(ifine, 0) - 2*lfacc*shift[0] - nf[0]/4;
	i0f[1] = prefh_->offset_abs(ifine, 1) - 2*lfacc*shift[1] - nf[1]/4;
	i0f[2] = prefh_->offset_abs(ifine, 2) - 2*lfacc*shift[2] - nf[2]/4;
	
	//.................................
	if( disk_cached_ )
	{
		char fncoarse[128], fnfine[128];
		sprintf(fncoarse,"wnoise_%04d.bin",icoarse);
		sprintf(fnfine,"wnoise_%04d.bin",ifine);
		
		std::ifstream 
		iffine( fnfine, std::ios::binary ), 
		ifcoarse( fncoarse, std::ios::binary );
		
		int nxc,nyc,nzc,nxf,nyf,nzf;
		iffine.read( reinterpret_cast<char*> (&nxf), sizeof(unsigned) );
		iffine.read( reinterpret_cast<char*> (&nyf), sizeof(unsigned) );
		iffine.read( reinterpret_cast<char*> (&nzf), sizeof(unsigned) );
		
		ifcoarse.read( reinterpret_cast<char*> (&nxc), sizeof(unsigned) );
		ifcoarse.read( reinterpret_cast<char*> (&nyc), sizeof(unsigned) );
		ifcoarse.read( reinterpret_cast<char*> (&nzc), sizeof(unsigned) );
		
		if( nxf!=nf[0] || nyf!=nf[1] || nzf!=nf[2] || nxc!=nc[0] || nyc!=nc[1] || nzc!=nc[2] )
		{
            LOGERR("White noise file mismatch. This should not happen. Notify a developer!");
            throw std::runtime_error("White noise file mismatch. This should not happen. Notify a developer!");
        }
		int nxd(nxf/2),nyd(nyf/2),nzd(nzf/2);
		std::vector<T> deg_rand( (size_t)nxd*(size_t)nyd*(size_t)nzd, 0.0 );
		double fac = 1.0/sqrt(8.0);
		
		for( int i=0, ic=0; i<nxf; i+=2, ic++ )
		{	
			std::vector<T> fine_rand( 2*nyf*nzf, 0.0 );
			iffine.read( reinterpret_cast<char*> (&fine_rand[0]), 2*nyf*nzf*sizeof(T) );
			
#pragma omp parallel for
			for( int j=0; j<nyf; j+=2 )
				for( int k=0; k<nzf; k+=2 )
				{
					int jc = j/2, kc = k/2;
					//size_t qc = (((size_t)i/2)*(size_t)nyd+((size_t)j/2))*(size_t)nzd+((size_t)k/2);
					size_t qc = ((size_t)(ic*nyd+jc))*(size_t)nzd+(size_t)kc;
					
					size_t qf[8];
					qf[0] = (0*(size_t)nyf+(size_t)j+0)*(size_t)nzf+(size_t)k+0;
					qf[1] = (0*(size_t)nyf+(size_t)j+0)*(size_t)nzf+(size_t)k+1;
					qf[2] = (0*(size_t)nyf+(size_t)j+1)*(size_t)nzf+(size_t)k+0;
					qf[3] = (0*(size_t)nyf+(size_t)j+1)*(size_t)nzf+(size_t)k+1;
					qf[4] = (1*(size_t)nyf+(size_t)j+0)*(size_t)nzf+(size_t)k+0;
					qf[5] = (1*(size_t)nyf+(size_t)j+0)*(size_t)nzf+(size_t)k+1;
					qf[6] = (1*(size_t)nyf+(size_t)j+1)*(size_t)nzf+(size_t)k+0;
					qf[7] = (1*(size_t)nyf+(size_t)j+1)*(size_t)nzf+(size_t)k+1;
					
					double d = 0.0;
					for( int q=0; q<8; ++q )
						d += fac*fine_rand[qf[q]];
					
					//deg_rand[qc] += d;
					deg_rand[qc] = d;
				}
		}
		
		//... now deg_rand holds the oct-averaged fine field, store this in the coarse field
		std::vector<T> coarse_rand(nxc*nyc*nzc,0.0);
		ifcoarse.read( reinterpret_cast<char*> (&coarse_rand[0]), nxc*nyc*nzc*sizeof(T) );
		
		int di,dj,dk;
		
		di = i0f[0]/2-i0c[0];
		dj = i0f[1]/2-i0c[1];
		dk = i0f[2]/2-i0c[2];
		
#pragma omp parallel for
		for( int i=0; i<nxd; i++ )
			for( int j=0; j<nyd; j++ )
				for( int k=0; k<nzd; k++ )
				{
					//unsigned qc = (((i+di+nxc)%nxc)*nyc+(((j+dj+nyc)%nyc)))*nzc+((k+dk+nzc)%nzc);
					
					if( i+di < 0 || i+di >= nxc || j+dj < 0 || j+dj >= nyc || k+dk < 0 || k+dk >= nzc )
						continue;
					
					size_t qc = (((size_t)i+(size_t)di)*(size_t)nyc+((size_t)j+(size_t)dj))*(size_t)nzc+(size_t)(k+dk);
					size_t qcd = (size_t)(i*nyd+j)*(size_t)nzd+(size_t)k;
					
					coarse_rand[qc] = deg_rand[qcd];
				}
		
		deg_rand.clear();
		
		ifcoarse.close();
		std::ofstream ofcoarse( fncoarse, std::ios::binary|std::ios::trunc );
		ofcoarse.write( reinterpret_cast<char*> (&nxc), sizeof(unsigned) );
		ofcoarse.write( reinterpret_cast<char*> (&nyc), sizeof(unsigned) );
		ofcoarse.write( reinterpret_cast<char*> (&nzc), sizeof(unsigned) );
		ofcoarse.write( reinterpret_cast<char*> (&coarse_rand[0]), nxc*nyc*nzc*sizeof(T) );
		ofcoarse.close();	
	}
	else
	{
		int nxc,nyc,nzc,nxf,nyf,nzf;
		nxc = nc[0]; nyc = nc[1]; nzc = nc[2];
		nxf = nf[0]; nyf = nf[1]; nzf = nf[2];
		int nxd(nxf/2),nyd(nyf/2),nzd(nzf/2);
		
		int di,dj,dk;
		
		di = i0f[0]/2-i0c[0];
		dj = i0f[1]/2-i0c[1];
		dk = i0f[2]/2-i0c[2];
		
		double fac = 1.0/sqrt(8.0);
		
#pragma omp parallel for
		for( int i=0; i<nxd; i++ )
			for( int j=0; j<nyd; j++ )
				for( int k=0; k<nzd; k++ )
				{
					if( i+di < 0 || i+di >= nxc || j+dj < 0 || j+dj >= nyc || k+dk < 0 || k+dk >= nzc )
						continue;
					
					size_t qf[8];
					qf[0] = (size_t)((2*i+0)*nyf+2*j+0)*(size_t)nzf+(size_t)(2*k+0);
					qf[1] = (size_t)((2*i+0)*nyf+2*j+0)*(size_t)nzf+(size_t)(2*k+1);
					qf[2] = (size_t)((2*i+0)*nyf+2*j+1)*(size_t)nzf+(size_t)(2*k+0);
					qf[3] = (size_t)((2*i+0)*nyf+2*j+1)*(size_t)nzf+(size_t)(2*k+1);
					qf[4] = (size_t)((2*i+1)*nyf+2*j+0)*(size_t)nzf+(size_t)(2*k+0);
					qf[5] = (size_t)((2*i+1)*nyf+2*j+0)*(size_t)nzf+(size_t)(2*k+1);
					qf[6] = (size_t)((2*i+1)*nyf+2*j+1)*(size_t)nzf+(size_t)(2*k+0);
					qf[7] = (size_t)((2*i+1)*nyf+2*j+1)*(size_t)nzf+(size_t)(2*k+1);
					
					double finesum = 0.0;
					for( int q=0; q<8; ++q )
						finesum += fac*(*mem_cache_[ifine-levelmin_])[qf[q]];
					
					size_t qc = ((size_t)(i+di)*nyc+(size_t)(j+dj))*(size_t)nzc+(size_t)(k+dk);
					
					(*mem_cache_[icoarse-levelmin_])[qc] = finesum;
				}						
	}
	
	
}



template< typename rng, typename T >
void random_number_generator<rng,T>::compute_random_numbers( void )
{
	bool kavg = pcf_->getValueSafe<bool>("random","kaveraging",true);
    bool rndsign = pcf_->getValueSafe<bool>("random","grafic_sign",false);
	
	std::vector< rng* > randc(std::max(levelmax_,levelmin_seed_)+1,(rng*)NULL);
	
	//--- FILL ALL WHITE NOISE ARRAYS FOR WHICH WE NEED THE FULL FIELD ---//
	
	//... seeds are given for a level coarser than levelmin
	if( levelmin_seed_ < levelmin_ )
	{
		if( rngfnames_[levelmin_seed_].size() > 0 )
			randc[levelmin_seed_] 
			= new rng( 1<<levelmin_seed_, rngfnames_[levelmin_seed_], rndsign );
		else
			randc[levelmin_seed_]
			= new rng( 1<<levelmin_seed_, ran_cube_size_, rngseeds_[levelmin_seed_], true );
		
		for( int i=levelmin_seed_+1; i<=levelmin_; ++i )
		{
//#warning add possibility to read noise from file also here!
            
            if( rngfnames_[i].size() > 0 )
                LOGINFO("Warning: Cannot use filenames for higher levels currently! Ignoring!");
            
			randc[i] = new rng( *randc[i-1], ran_cube_size_, rngseeds_[i], kavg );
			delete randc[i-1];
			randc[i-1] = NULL;
		}
	}
	
	//... seeds are given for a level finer than levelmin, obtain by averaging
	if( levelmin_seed_ > levelmin_ )
	{
        if( rngfnames_[levelmin_seed_].size() > 0 )
            randc[levelmin_seed_] = new rng( 1<<levelmin_seed_, rngfnames_[levelmin_seed_], rndsign );
        else
            randc[levelmin_seed_] = new rng( 1<<levelmin_seed_, ran_cube_size_, rngseeds_[levelmin_seed_], true );//, x0, lx );
		
		for( int ilevel = levelmin_seed_-1; ilevel >= (int)levelmin_; --ilevel ){
			if( rngseeds_[ilevel-levelmin_] > 0 )
				LOGINFO("Warning: random seed for level %d will be ignored.\n" \
                        "            consistency requires that it is obtained by restriction from level %d", ilevel, levelmin_seed_ );
			
			
			if( ilevel >= levelmax_ )
				randc[ilevel] = new rng( *randc[ilevel+1], kavg );
			else
				randc[ilevel] = new rng( *randc[ilevel+1], false );
			
			if( ilevel+1 > levelmax_ )
			{
				delete randc[ilevel+1];
				randc[ilevel+1] = NULL;
			}
		}
		
	}
	
	//--- GENERATE AND STORE ALL LEVELS, INCLUDING REFINEMENTS ---//
	
	//... levelmin
	if( randc[levelmin_] == NULL )
	{
        if( rngfnames_[levelmin_].size() > 0 )
			randc[levelmin_] = new rng( 1<<levelmin_, rngfnames_[levelmin_], rndsign );
		else
			randc[levelmin_] = new rng( 1<<levelmin_, ran_cube_size_, rngseeds_[levelmin_], true );
	}
    
	//if( levelmax_ == levelmin_ )
	{
		//... apply constraints to coarse grid
		//... if no constraints are specified, or not for this level
		//... constraints.apply will return without doing anything
		int x0[3] = { 0, 0, 0 };
		int lx[3] = { 1<<levelmin_, 1<<levelmin_, 1<<levelmin_ };
		constraints.apply( levelmin_, x0, lx, randc[levelmin_] );
		
	}
	
	store_rnd( levelmin_, randc[levelmin_] );
	
	
	
	//... refinement levels
	for( int ilevel=levelmin_+1; ilevel<=levelmax_; ++ilevel )
	{
		int lx[3], x0[3];
		int shift[3], levelmin_poisson;
		shift[0] = pcf_->getValue<int>("setup","shift_x");
		shift[1] = pcf_->getValue<int>("setup","shift_y");
		shift[2] = pcf_->getValue<int>("setup","shift_z");
		
		levelmin_poisson = pcf_->getValue<unsigned>("setup","levelmin");
		
		int lfac = 1<<(ilevel-levelmin_poisson);
		
		lx[0] = 2*prefh_->size(ilevel, 0);
		lx[1] = 2*prefh_->size(ilevel, 1);
		lx[2] = 2*prefh_->size(ilevel, 2);
		x0[0] = prefh_->offset_abs(ilevel, 0) - lfac*shift[0] - lx[0]/4;
		x0[1] = prefh_->offset_abs(ilevel, 1) - lfac*shift[1] - lx[1]/4;
		x0[2] = prefh_->offset_abs(ilevel, 2) - lfac*shift[2] - lx[2]/4;
		
		if( randc[ilevel] == NULL )
			randc[ilevel] = new rng( *randc[ilevel-1], ran_cube_size_, rngseeds_[ilevel], kavg, x0, lx );
		delete randc[ilevel-1];
		randc[ilevel-1] = NULL;
		
		//... apply constraints to this level, if any
		//if( ilevel == levelmax_ )
		constraints.apply( ilevel, x0, lx, randc[ilevel] );
		
		//... store numbers
		store_rnd( ilevel, randc[ilevel] );
	}
	
	delete randc[levelmax_];
	randc[levelmax_] = NULL;
	
	//... make sure that the coarse grid contains oct averages where it overlaps with a fine grid
	//... this also ensures that constraints enforced on fine grids are carried to the coarser grids
	for( int ilevel=levelmax_; ilevel>levelmin_; --ilevel )
		correct_avg( ilevel-1, ilevel );
	
	
	
	
	
	//.. we do not have random numbers for a coarse level, generate them
	/*if( levelmax_rand_ >= (int)levelmin_ )
	 {
	 std::cerr << "lmaxread >= (int)levelmin\n";
	 randc[levelmax_rand_] = new rng( (unsigned)pow(2,levelmax_rand_), rngfnames_[levelmax_rand_] );
	 for( int ilevel = levelmax_rand_-1; ilevel >= (int)levelmin_; --ilevel )
	 randc[ilevel] = new rng( *randc[ilevel+1] );
	 }*/
}


template< typename rng, typename T >
void random_number_generator<rng,T>:: store_rnd( int ilevel, rng* prng )
{
	int shift[3], levelmin_poisson;
	shift[0] = pcf_->getValue<int>("setup","shift_x");
	shift[1] = pcf_->getValue<int>("setup","shift_y");
	shift[2] = pcf_->getValue<int>("setup","shift_z");
	
	levelmin_poisson = pcf_->getValue<unsigned>("setup","levelmin");
	
	int lfac = 1<<(ilevel-levelmin_poisson);
	
	
	bool grafic_out = false;
	
	
	if( grafic_out )
	{
		std::vector<float> data;
		if( ilevel == levelmin_ )
		{
			int N = 1<<levelmin_;
			int i0,j0,k0;
			i0 = -lfac*shift[0];
			j0 = -lfac*shift[1];
			k0 = -lfac*shift[2];
			
			char fname[128];
			sprintf(fname,"grafic_wnoise_%04d.bin",ilevel);
			
			LOGUSER("Storing white noise field for grafic in file \'%s\'...", fname );
			
			std::ofstream ofs(fname,std::ios::binary|std::ios::trunc);
			data.assign( N*N, 0.0 );
			
			int blksize = 4*sizeof(int);
			int iseed = 0;
			
			ofs.write(reinterpret_cast<char*> (&blksize), sizeof(int) );
			ofs.write(reinterpret_cast<char*> (&N), sizeof(int) );
			ofs.write(reinterpret_cast<char*> (&N), sizeof(int) );
			ofs.write(reinterpret_cast<char*> (&N), sizeof(int) );
			ofs.write(reinterpret_cast<char*> (&iseed), sizeof(int) );
			ofs.write(reinterpret_cast<char*> (&blksize), sizeof(int) );
			
			for( int k=0; k<N; ++k )
			{	
				#pragma omp parallel for
				for( int j=0; j<N; ++j )
					for( int i=0; i<N; ++i )
						data[j*N+i] = -(*prng)(i+i0,j+j0,k+k0);
			
				blksize = N*N*sizeof(float);
				ofs.write(reinterpret_cast<char*> (&blksize), sizeof(int) );
				ofs.write(reinterpret_cast<char*> (&data[0]), N*N*sizeof(float) );
				ofs.write(reinterpret_cast<char*> (&blksize), sizeof(int) );
			}
			
			ofs.close();
			
		}
		else {
			
			int nx,ny,nz;
			int i0,j0,k0;
			
			nx = prefh_->size(ilevel, 0);
			ny = prefh_->size(ilevel, 1);
			nz = prefh_->size(ilevel, 2);
			i0 = prefh_->offset_abs(ilevel, 0) - lfac*shift[0];
			j0 = prefh_->offset_abs(ilevel, 1) - lfac*shift[1];
			k0 = prefh_->offset_abs(ilevel, 2) - lfac*shift[2];
			
			char fname[128];
			sprintf(fname,"grafic_wnoise_%04d.bin",ilevel);
			
			LOGUSER("Storing white noise field for grafic in file \'%s\'...", fname );
            LOGDEBUG("(%d,%d,%d) -- (%d,%d,%d) -- lfac = %d",nx,ny,nz,i0,j0,k0,lfac);
			
			std::ofstream ofs(fname,std::ios::binary|std::ios::trunc);
			data.assign( nx*ny, 0.0 );
			
			int blksize = 4*sizeof(int);
			int iseed = 0;
			
			ofs.write(reinterpret_cast<char*> (&blksize), sizeof(int) );
			ofs.write( reinterpret_cast<char*> (&nz), sizeof(unsigned) );
			ofs.write( reinterpret_cast<char*> (&ny), sizeof(unsigned) );
			ofs.write( reinterpret_cast<char*> (&nx), sizeof(unsigned) );
			ofs.write(reinterpret_cast<char*> (&iseed), sizeof(int) );
			ofs.write(reinterpret_cast<char*> (&blksize), sizeof(int) );
			
			for( int k=0; k<nz; ++k )
			{	
				#pragma omp parallel for
				for( int j=0; j<ny; ++j )
					for( int i=0; i<nx; ++i )
						data[j*nx+i] = -(*prng)(i+i0,j+j0,k+k0);
				
				blksize = nx*ny*sizeof(float);
				ofs.write(reinterpret_cast<char*> (&blksize), sizeof(int) );
				ofs.write(reinterpret_cast<char*> (&data[0]), nx*ny*sizeof(float) );
				ofs.write(reinterpret_cast<char*> (&blksize), sizeof(int) );
			}
			ofs.close();
			
		}

	}
	
	
	if( disk_cached_ )
	{
		std::vector<T> data;
		if( ilevel == levelmin_ )
		{
			int N = 1<<levelmin_;
			int i0,j0,k0;
			
			i0 = -lfac*shift[0];
			j0 = -lfac*shift[1];
			k0 = -lfac*shift[2];
			
			char fname[128];
			sprintf(fname,"wnoise_%04d.bin",ilevel);
			
			LOGUSER("Storing white noise field in file \'%s\'...", fname );
			
			std::ofstream ofs(fname,std::ios::binary|std::ios::trunc);
			
			ofs.write( reinterpret_cast<char*> (&N), sizeof(unsigned) );
			ofs.write( reinterpret_cast<char*> (&N), sizeof(unsigned) );
			ofs.write( reinterpret_cast<char*> (&N), sizeof(unsigned) );
			
			data.assign( N*N, 0.0 );
			for( int i=0; i<N; ++i )
			{	
				#pragma omp parallel for
				for( int j=0; j<N; ++j )
					for( int k=0; k<N; ++k )
						data[j*N+k] = (*prng)(i+i0,j+j0,k+k0);
				
				ofs.write(reinterpret_cast<char*> (&data[0]), N*N*sizeof(T) );
			}
			ofs.close();
		}
		else
		{
			int nx,ny,nz;
			int i0,j0,k0;
			
			nx = 2*prefh_->size(ilevel, 0);
			ny = 2*prefh_->size(ilevel, 1);
			nz = 2*prefh_->size(ilevel, 2);
			i0 = prefh_->offset_abs(ilevel, 0) - lfac*shift[0] - nx/4;
			j0 = prefh_->offset_abs(ilevel, 1) - lfac*shift[1] - ny/4; // was nx/4
			k0 = prefh_->offset_abs(ilevel, 2) - lfac*shift[2] - nz/4; // was nx/4
			
			char fname[128];
			sprintf(fname,"wnoise_%04d.bin",ilevel);
			
			LOGUSER("Storing white noise field in file \'%s\'...", fname );
			
			std::ofstream ofs(fname,std::ios::binary|std::ios::trunc);
			
			ofs.write( reinterpret_cast<char*> (&nx), sizeof(unsigned) );
			ofs.write( reinterpret_cast<char*> (&ny), sizeof(unsigned) );
			ofs.write( reinterpret_cast<char*> (&nz), sizeof(unsigned) );
			
			data.assign( ny*nz, 0.0 );
			for( int i=0; i<nx; ++i )
			{	
#pragma omp parallel for
				for( int j=0; j<ny; ++j )
					for( int k=0; k<nz; ++k )
						data[j*nz+k] = (*prng)(i+i0,j+j0,k+k0);
				
				ofs.write(reinterpret_cast<char*> (&data[0]), ny*nz*sizeof(T) );
			}
			ofs.close();
			
		}
		
	}
	else 
	{
		int nx,ny,nz;
		int i0,j0,k0;
		
		if( ilevel == levelmin_ )
		{
			i0 = -lfac*shift[0];
			j0 = -lfac*shift[1];
			k0 = -lfac*shift[2];
			
			nx = ny = nz = 1<<levelmin_;
		}
		else
		{
			nx = 2*prefh_->size(ilevel, 0);
			ny = 2*prefh_->size(ilevel, 1);
			nz = 2*prefh_->size(ilevel, 2);
			i0 = prefh_->offset_abs(ilevel, 0) - lfac*shift[0] - nx/4;
			j0 = prefh_->offset_abs(ilevel, 1) - lfac*shift[1] - ny/4; // was nx/4
			k0 = prefh_->offset_abs(ilevel, 2) - lfac*shift[2] - nz/4; // was nx/4
		}
		
		mem_cache_[ilevel-levelmin_] = new std::vector<T>(nx*ny*nz,0.0);
		
		LOGUSER("Copying white noise to mem cache...");
		
#pragma omp parallel for
		for( int i=0; i<nx; ++i )
			for( int j=0; j<ny; ++j )
				for( int k=0; k<nz; ++k )
					(*mem_cache_[ilevel-levelmin_])[((size_t)i*ny+(size_t)j)*nz+(size_t)k] = (*prng)(i+i0,j+j0,k+k0);
		
	}		
}


//////////////////////////////////////////////////////////////////////////////////////////////////////////
//////////////////////////////////////////////////////////////////////////////////////////////////////////
#pragma mark -
//////////////////////////////////////////////////////////////////////////////////////////////////////////
//////////////////////////////////////////////////////////////////////////////////////////////////////////


template class random_numbers<float>;
template class random_numbers<double>;
template class random_number_generator< random_numbers<float>, float >;
template class random_number_generator< random_numbers<double>, double >;<|MERGE_RESOLUTION|>--- conflicted
+++ resolved
@@ -753,17 +753,11 @@
 		
 		double fftnorm = 1.0/((double)nx*(double)ny*(double)nz);
         double sqrt8 = sqrt(8.0);
-<<<<<<< HEAD
+
         // embedding of coarse white noise by fourier interpolation
         
         // 0 0
         #pragma omp parallel for
-=======
-        // embedding
-        
-        // 0 0
-#pragma omp parallel for
->>>>>>> 5d848062
 		for( int i=0; i<(int)nxc/2+1; i++ )
 			for( int j=0; j<(int)nyc/2+1; j++ )
 				for( int k=0; k<(int)nzc/2+1; k++ )
@@ -777,11 +771,7 @@
 					IM(cfine[qf]) = sqrt8*IM(ccoarse[qc]);
                 }
         // 1 0
-<<<<<<< HEAD
         #pragma omp parallel for
-=======
-#pragma omp parallel for
->>>>>>> 5d848062
 		for( int i=nxc/2; i<(int)nxc; i++ )
 			for( int j=0; j<(int)nyc/2+1; j++ )
 				for( int k=0; k<(int)nzc/2+1; k++ )
@@ -798,11 +788,7 @@
                         IM(cfine[qf]) *= -1.0;
                 }
         // 0 1
-<<<<<<< HEAD
         #pragma omp parallel for
-=======
-#pragma omp parallel for
->>>>>>> 5d848062
 		for( int i=0; i<(int)nxc/2+1; i++ )
 			for( int j=nyc/2; j<(int)nyc; j++ )
 				for( int k=0; k<(int)nzc/2+1; k++ )
@@ -820,11 +806,7 @@
                 }
         
         // 1 1
-<<<<<<< HEAD
         #pragma omp parallel for
-=======
-#pragma omp parallel for
->>>>>>> 5d848062
 		for( int i=nxc/2; i<(int)nxc; i++ )
 			for( int j=nyc/2; j<(int)nyc; j++ )
 				for( int k=0; k<(int)nzc/2+1; k++ )
