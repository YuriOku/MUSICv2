/*
 
 output_art.cc - This file is part of MUSIC -
 a code to generate multi-scale initial conditions 
 for cosmological simulations 
 
 Copyright (C) 2012  Jose Onorbe & Oliver Hahn
 
 */
#include <stdio.h>
#include <string.h>
#include <sys/types.h>
#include <sys/stat.h>
#include <vector>

#include "output.hh"

template<typename T>
inline T bytereorder(T v )
{
	T rval;
	(reinterpret_cast<unsigned char*>(&rval))[3] = (reinterpret_cast<unsigned char*>(&v))[0];
	(reinterpret_cast<unsigned char*>(&rval))[2] = (reinterpret_cast<unsigned char*>(&v))[1];
	(reinterpret_cast<unsigned char*>(&rval))[1] = (reinterpret_cast<unsigned char*>(&v))[2];
	(reinterpret_cast<unsigned char*>(&rval))[0] = (reinterpret_cast<unsigned char*>(&v))[3];
	return rval;
}


template< typename T_store=float >
class art_output_plugin : public output_plugin
{
public:
	bool do_baryons_;
    bool swap_endianness_;
	double omegab_, omegam_;
	double gamma_;
    double astart_;
    double zstart_;
	size_t npcdm_;
    int hsize_;
    
protected:
    
    enum iofields {
		id_dm_pos, id_dm_vel, id_gas_pos, id_gas_vel
    };

	struct header
	{
		char head[45];
		float aexpN; // current expansion factor
       	float aexp0; // initial expansion factor
		float amplt; // Amplitude of density fluctuations
		float astep; // Delta a -> time step. 
				// This value is also stored in pt.dat (binary 1 float)
				// It is recalculated by art for the next steps so just a small value should work
		int istep; // step (=0 in IC)
		float partw; // mass of highest res particle.
        float TINTG; //=0 in IC
        float EKIN; //SUM 0.5 * m_i*(v_i**2) in code units
        float EKIN1; //=0 in IC
        float EKIN2; //=0 in IC
        float AU0; //=0 in IC
        float AEU0; //=0 in IC
        int NROWC; // Number of particles in 1 dim (number of particles per page = NROW**2) 
	    int NGRIDC; // Number of cells in 1 dim
        int nspecies; // number of dm species
	    int Nseed; // random number used ( 0 for MUSIC? or set the random number used in the lowest level?)
        float Om0; //Omega_m
	    float Oml0; //Omega_L
        float hubble; //hubble constant h=H/100
	    float Wp5; // 
        float Ocurv; //Omega_k
	    float Omb0; // this parameter only appears in header in hydro runs
		float wpart[10]; // extras[0-9] particle masses from high res to low res (normalized to low res particle)
		    //  Mass of smallest particle=wpart[0]*0m0*2.746e+11*(Box/NGRID)**3 -> Msun/h
		    //  Mass of largest  particle=wpart[nspecies-1]*0m0*2.746e+11*(Box/NGRID)**3 -> Msun/h
		int lpart[10]; // extras[10-19] number of particles from high res to low res cumulative!!! 
		    //(i.e., lpart[0]=Nhigh res particles; lpart[1]=lpart[0]+N_this_level; etc) so lpart[nspecies-1]=N total
	    float extras[80]; //extras[20-99] 
		     //extras[9]=iLblock ->0 in IC 
             //extras[10]=LevMin  ->0 in IC
             //extras[11]=LevSmall ->0 in IC
             //extras[12]=LevLarge ->0 in IC
             //extras[13]=Omegab  ->0 in IC; fix it?
             //extras[14]=sig8    ->0 in IC; fix it?
             //extras[15]=Spslope ->0 in IC; fix it? Slope of the Power spectrum
             //extras[16]=iDEswtch ->0 in IC; DE Flag=0:LCDM 1:w 2:RP 3:SUGRA
             //extras[17]=DEw0    ->0 in IC; w0 for DE z=0
             //extras[18]=DEwprime ->0 in IC; DE parameter
		     //extras[59]= 0 or 1; is used as switch for random numbers generators [do not apply in music use 0?]
		     //extras[60]= lux - level of luxury  [do not apply in music use 0?]
		     //extras[79]=Lbox (Mpc/h)

	};

	struct ptf
	{
		float astep;
	};
	
	header header_;
	ptf ptf_;
	std::string fname;
	size_t np_fine_gas_, np_fine_dm_, np_coarse_dm_;
	size_t block_buf_size_;
	size_t npartmax_;
    
    double YHe_;
	
	
	// helper class to read temp files
	class pistream : public std::ifstream
	{
	public:
		pistream (std::string fname, size_t npart )
		: std::ifstream( fname.c_str(), std::ios::binary )
		{
			size_t blk;
			
			if( !this->good() )
			{	
				LOGERR("Could not open buffer file in ART output plug-in");
				throw std::runtime_error("Could not open buffer file in ART output plug-in");
			}
			
			this->read( (char*)&blk, sizeof(size_t) );
			
			if( blk != (size_t)(npart*sizeof(T_store)) )
			{	
				LOGERR("Internal consistency error in ART output plug-in");
				LOGERR("Expected %d bytes in temp file but found %d",npart*(unsigned)sizeof(T_store),blk);
				throw std::runtime_error("Internal consistency error in ART output plug-in");
			}
		}
		
		pistream ()
		{
			
		}
		
		void open(std::string fname, size_t npart )
		{
			std::ifstream::open( fname.c_str(), std::ios::binary );
			size_t blk;
			
			if( !this->good() )
			{	
				LOGERR("Could not open buffer file \'%s\' in ART output plug-in",fname.c_str());
				throw std::runtime_error("Could not open buffer file in ART output plug-in");
			}
			
			this->read( (char*)&blk, sizeof(size_t) );
			
			if( blk != (size_t)(npart*sizeof(T_store)) )
			{	
				LOGERR("Internal consistency error in ART output plug-in");
				LOGERR("Expected %d bytes in temp file but found %d",npart*(unsigned)sizeof(T_store),blk);
				throw std::runtime_error("Internal consistency error in ART output plug-in");
			}
		}
	};
	
	
	// non-public member functions
	void write_header_file( void ) //PMcrd.DAT
	{
<<<<<<< HEAD
        std::string fout;
        if(do_baryons_)
            fout = "/PMcrdIC.DAT";
        else
	        fout = "/PMcrd.DAT";
=======
        char* fout;
        if(do_baryons_){
            fout = "/PMcrdIC.DAT";}
        else{
	        fout = "/PMcrd.DAT";}
>>>>>>> d0b3896c
	    std::string partfname = fname_ + fout;
        std::ofstream ofs( partfname.c_str(), std::ios::trunc );
	    //ofs.open(fname_.c_str(), std::ios::binary|std::ios::trunc );
		header this_header(header_);
        //Should be 529 in a dm only run; 533 in a baryon run
	    //but not working for alignment so it must be written one by one:
        int blksize = hsize_;
        if( swap_endianness_ ) 
        {
		    LOGINFO("ART : swap_endianness option enabled");
            blksize = bytereorder( blksize );
            this_header.aexpN = bytereorder( this_header.aexpN );
            this_header.aexp0 = bytereorder( this_header.aexp0 );
            this_header.amplt = bytereorder( this_header.amplt );
            this_header.astep = bytereorder( this_header.astep );
            this_header.istep = bytereorder( this_header.istep );
            this_header.partw = bytereorder( this_header.partw );
            this_header.TINTG = bytereorder( this_header.TINTG );
            this_header.EKIN = bytereorder( this_header.EKIN );
            this_header.EKIN1 = bytereorder( this_header.EKIN1 );
            this_header.EKIN2 = bytereorder( this_header.EKIN2 );
            this_header.AEU0 = bytereorder( this_header.AEU0 );
            this_header.AEU0 = bytereorder( this_header.AEU0 );
            this_header.NROWC = bytereorder( this_header.NROWC );
           	this_header.NGRIDC = bytereorder( this_header.NGRIDC );
       	    this_header.nspecies = bytereorder( this_header.nspecies );
           	this_header.Nseed = bytereorder( this_header.Nseed );
           	this_header.Om0 = bytereorder( this_header.Om0);
       	    this_header.Oml0 = bytereorder( this_header.Oml0 );
           	this_header.hubble = bytereorder( this_header.hubble );
            this_header.Wp5 = bytereorder( this_header.Wp5 );
            this_header.Ocurv = bytereorder( this_header.Ocurv );
            this_header.Omb0 = bytereorder( this_header.Omb0 );
            for( int i=0; i<10; ++i )
		    {
            		this_header.wpart[i] = bytereorder( this_header.wpart[i] );
            		this_header.lpart[i] = bytereorder( this_header.lpart[i] );
		    }
       	    for( int i=0; i<80; ++i )
		    {
            		this_header.extras[i] = bytereorder( this_header.extras[i] );
		    }
        }
		ofs.write( (char *)&blksize, sizeof(int) );
		//ofs.write( (char *)&this_header,sizeof(header));  //Not working because struct aligment, so:
		ofs.write( (char *)&this_header.head,sizeof(this_header.head));   
		ofs.write( (char *)&this_header.aexpN,sizeof(this_header.aexpN));   
		ofs.write( (char *)&this_header.aexp0,sizeof(this_header.aexp0));   
		ofs.write( (char *)&this_header.amplt,sizeof(this_header.amplt));   
		ofs.write( (char *)&this_header.astep,sizeof(this_header.astep));   
		ofs.write( (char *)&this_header.istep,sizeof(this_header.istep));   
		ofs.write( (char *)&this_header.partw,sizeof(this_header.partw));   
		ofs.write( (char *)&this_header.TINTG,sizeof(this_header.TINTG));   
		ofs.write( (char *)&this_header.EKIN,sizeof(this_header.EKIN));   
		ofs.write( (char *)&this_header.EKIN1,sizeof(this_header.EKIN1));   
		ofs.write( (char *)&this_header.EKIN2,sizeof(this_header.EKIN2));   
		ofs.write( (char *)&this_header.AEU0,sizeof(this_header.AEU0));   
		ofs.write( (char *)&this_header.AEU0,sizeof(this_header.AEU0));   
		ofs.write( (char *)&this_header.NROWC,sizeof(this_header.NROWC));   
		ofs.write( (char *)&this_header.NGRIDC,sizeof(this_header.NGRIDC));   
		ofs.write( (char *)&this_header.nspecies,sizeof(this_header.nspecies));   
		ofs.write( (char *)&this_header.Nseed,sizeof(this_header.Nseed));   
		ofs.write( (char *)&this_header.Om0,sizeof(this_header.Om0));   
		ofs.write( (char *)&this_header.Oml0,sizeof(this_header.Oml0));   
		ofs.write( (char *)&this_header.hubble,sizeof(this_header.hubble));   
		ofs.write( (char *)&this_header.Wp5,sizeof(this_header.Wp5));   
		ofs.write( (char *)&this_header.Ocurv,sizeof(this_header.Ocurv));   
		ofs.write( (char *)&this_header.wpart,sizeof(this_header.wpart));   
		ofs.write( (char *)&this_header.lpart,sizeof(this_header.lpart));   
		ofs.write( (char *)&this_header.extras,sizeof(this_header.extras));   
		ofs.write( (char *)&blksize, sizeof(int) );
		ofs.close();
		LOGINFO("ART : done writing header file.");
	}

	void write_pt_file( void ) //pt.dat
	{
        std::string partfname = fname_ + "/pt.dat";
        std::ofstream ofs( partfname.c_str(), std::ios::trunc );
        //ofs.open(fname_.c_str(), std::ios::binary|std::ios::trunc );
		ptf this_ptf(ptf_);
		int blksize = sizeof(ptf); //4
        if( swap_endianness_ ) 
        {
            blksize = bytereorder( blksize );
            this_ptf = bytereorder( this_ptf );
        }
		ofs.write( (char *)&blksize, sizeof(int) );
		ofs.write( (char *)&this_ptf,sizeof(ptf));
		ofs.write( (char *)&blksize, sizeof(int) );
		ofs.close();
		LOGINFO("ART : done writing pt file.");
	}
    
    
    void adjust_buf_endianness( T_store* buf )
    {
        if( swap_endianness_ )
        {
            for( size_t i=0; i<block_buf_size_; ++i )
                buf[i] = bytereorder<T_store>( buf[i] );
        }
    }

	/*
     The direct format write the particle data in pages. Each page of particles is read into a common block,
	 which has the structure: X(Npage),Y(Npage),Z(Npage),Vx(Npage),Vy(Npage),Vz(Npage). 
	 There are NO Fortran size blocks pre or after these blocks!!

	 The number of particles in each page (Npage) is Npage = Nrow**2; Npages = (N_particles -1)/NPAGE +1
	 so in last page sometimes can be tricky (zooms): N_in_last=N_particles -NPAGE*(Npages-1)
     But keep in mind that ART expects all pages to be written in full regarding of the actual number of particles
     you care about.

    */
	void assemble_DM_file( void ) //PMcrs0.DAT
	{
		// file name
<<<<<<< HEAD
        std::string fout;
        if(do_baryons_)
	        fout = "/PMcrs0IC.DAT";
        else
		    fout = "/PMcrs0.DAT";
=======
        char* fout;
        if(do_baryons_) {
	        fout = "/PMcrs0IC.DAT";}
        else {
		    fout = "/PMcrs0.DAT";}
>>>>>>> d0b3896c
		std::string partfname = fname_ + fout;
		std::ofstream ofs( partfname.c_str(), std::ios::trunc );
		
		// generate all temp file names
		char fnx[256],fny[256],fnz[256],fnvx[256],fnvy[256],fnvz[256];
		sprintf( fnx,  "___ic_temp_%05d.bin", 100*id_dm_pos+0 );
		sprintf( fny,  "___ic_temp_%05d.bin", 100*id_dm_pos+1 );
		sprintf( fnz,  "___ic_temp_%05d.bin", 100*id_dm_pos+2 );
		sprintf( fnvx, "___ic_temp_%05d.bin", 100*id_dm_vel+0 );
		sprintf( fnvy, "___ic_temp_%05d.bin", 100*id_dm_vel+1 );
		sprintf( fnvz, "___ic_temp_%05d.bin", 100*id_dm_vel+2 );
		
		// create buffers for temporary data
		T_store *tmp1, *tmp2, *tmp3, *tmp4, *tmp5, *tmp6;
		
		tmp1 = new T_store[block_buf_size_];
		tmp2 = new T_store[block_buf_size_];
		tmp3 = new T_store[block_buf_size_];
		tmp4 = new T_store[block_buf_size_];
		tmp5 = new T_store[block_buf_size_];
		tmp6 = new T_store[block_buf_size_];
		
		
		// read in the data from the temporary files in slabs and write it to the output file
		size_t npleft, n2read;
		size_t npcdm = npcdm_;
		
		LOGINFO("writing DM data to ART format file");
        //ofs.open(fname_.c_str(), std::ios::binary|std::ios::trunc );

		pistream ifs_x, ifs_y, ifs_z, ifs_vx, ifs_vy, ifs_vz;
		
		ifs_x.open( fnx, npcdm );
		ifs_y.open( fny, npcdm );
		ifs_z.open( fnz, npcdm );
		ifs_vx.open( fnvx, npcdm );
		ifs_vy.open( fnvy, npcdm );
		ifs_vz.open( fnvz, npcdm );
		
		npleft = npcdm;
		n2read = std::min(block_buf_size_,npleft);
		while( n2read > 0 )
		{
            // To make sure last page in zooms have 0s in non-relevant values
            // NOT MANDATORY. Can be commented if makes things slow 
            // but I do not like the idea of writting data in the file
            //  that could be interpreted as real.
            if(n2read<block_buf_size_)
            {
                for (int i = 0; i < int(block_buf_size_); i++)
                {
                    tmp1[i]=0.0;tmp2[i]=0.0;tmp3[i]=0.0;tmp4[i]=0.0;
                    tmp5[i]=0.0;tmp6[i]=0.0;
                }
            }
			ifs_x.read( reinterpret_cast<char*>(&tmp1[0]), n2read*sizeof(T_store) );
			ifs_y.read( reinterpret_cast<char*>(&tmp2[0]), n2read*sizeof(T_store) );
			ifs_z.read( reinterpret_cast<char*>(&tmp3[0]), n2read*sizeof(T_store) );
			ifs_vx.read( reinterpret_cast<char*>(&tmp4[0]), n2read*sizeof(T_store) );
			ifs_vy.read( reinterpret_cast<char*>(&tmp5[0]), n2read*sizeof(T_store) );
			ifs_vz.read( reinterpret_cast<char*>(&tmp6[0]), n2read*sizeof(T_store) );
            
            adjust_buf_endianness( tmp1 );
            adjust_buf_endianness( tmp2 );
            adjust_buf_endianness( tmp3 );
            adjust_buf_endianness( tmp4 );
            adjust_buf_endianness( tmp5 );
            adjust_buf_endianness( tmp6 );
		
            ofs.write( reinterpret_cast<char*>(&tmp1[0]), block_buf_size_*sizeof(T_store) );
            ofs.write( reinterpret_cast<char*>(&tmp2[0]), block_buf_size_*sizeof(T_store) );
            ofs.write( reinterpret_cast<char*>(&tmp3[0]), block_buf_size_*sizeof(T_store) );
            ofs.write( reinterpret_cast<char*>(&tmp4[0]), block_buf_size_*sizeof(T_store) );
            ofs.write( reinterpret_cast<char*>(&tmp5[0]), block_buf_size_*sizeof(T_store) );
            ofs.write( reinterpret_cast<char*>(&tmp6[0]), block_buf_size_*sizeof(T_store) );

			npleft -= n2read;
			n2read = std::min( block_buf_size_,npleft );
		}
		
		ifs_x.close();
		ifs_y.close();
		ifs_z.close();
		ifs_vx.close();
		ifs_vy.close();
		ifs_vz.close();
		ofs.close();
		
		// clean up temp files
        unlink(fnx);
		unlink(fny);
		unlink(fnz);
		unlink(fnvx);
		unlink(fnvy);
		unlink(fnvz);

        delete[] tmp1;
        delete[] tmp2;
        delete[] tmp3;
        delete[] tmp4;
        delete[] tmp5;
        delete[] tmp6;
		
		LOGINFO("ART : done writing DM file.");
		
	}
	
	
	/*
     ART users currently create the baryon grid structure from the dark matter data file. 
     Therefore they have decided that the best way to implement baryons for ART in MUSIC was
     by creating a file with the same dm format but using the baryon displacements and velocities. 
     From this file they will create the actual grid suign their tools.
     
     So here we have just to re-create the dark matter file format but using the baryon data.
    */
	void assemble_gas_file( void ) //PMcrs0_GAS.DAT
	{
		// file name
		std::string partfname = fname_ + "/PMcrs0_GAS.DAT";
		std::ofstream ofs( partfname.c_str(), std::ios::trunc );
		
		// generate all temp file names
		char fnx[256],fny[256],fnz[256],fnvx[256],fnvy[256],fnvz[256];
		sprintf( fnx,  "___ic_temp_%05d.bin", 100*id_gas_pos+0 );
		sprintf( fny,  "___ic_temp_%05d.bin", 100*id_gas_pos+1 );
		sprintf( fnz,  "___ic_temp_%05d.bin", 100*id_gas_pos+2 );
		sprintf( fnvx, "___ic_temp_%05d.bin", 100*id_gas_vel+0 );
		sprintf( fnvy, "___ic_temp_%05d.bin", 100*id_gas_vel+1 );
		sprintf( fnvz, "___ic_temp_%05d.bin", 100*id_gas_vel+2 );
		
		// create buffers for temporary data
		T_store *tmp1, *tmp2, *tmp3, *tmp4, *tmp5, *tmp6;
		
		tmp1 = new T_store[block_buf_size_];
		tmp2 = new T_store[block_buf_size_];
		tmp3 = new T_store[block_buf_size_];
		tmp4 = new T_store[block_buf_size_];
		tmp5 = new T_store[block_buf_size_];
		tmp6 = new T_store[block_buf_size_];
		
		
		// read in the data from the temporary files in slabs and write it to the output file
		size_t npleft, n2read;
		size_t npcgas = npcdm_; // # of gas elemets should be equal to # of dm elements
		
		LOGINFO("writing gas data to ART format file");
        //ofs.open(fname_.c_str(), std::ios::binary|std::ios::trunc );

		pistream ifs_x, ifs_y, ifs_z, ifs_vx, ifs_vy, ifs_vz;

		
		ifs_x.open( fnx, npcgas );
		ifs_y.open( fny, npcgas );
		ifs_z.open( fnz, npcgas );
		ifs_vx.open( fnvx, npcgas );
		ifs_vy.open( fnvy, npcgas );
		ifs_vz.open( fnvz, npcgas );
		
		npleft = npcgas;
		n2read = std::min(block_buf_size_,npleft);
		while( n2read > 0 )
		{
            // To make sure last page in zooms have 0s in non-relevant values
            // NOT MANDATORY. Can be commented if makes things slow 
            // but I do not like the idea of writting data in the file
            //  that could be interpreted as real.
            if(n2read<block_buf_size_)
            {
                for (int i = 0; i < int(block_buf_size_); i++)
                {
                    tmp1[i]=0.0;tmp2[i]=0.0;tmp3[i]=0.0;tmp4[i]=0.0;
                    tmp5[i]=0.0;tmp6[i]=0.0;
                }
            }
			ifs_x.read( reinterpret_cast<char*>(&tmp1[0]), n2read*sizeof(T_store) );
			ifs_y.read( reinterpret_cast<char*>(&tmp2[0]), n2read*sizeof(T_store) );
			ifs_z.read( reinterpret_cast<char*>(&tmp3[0]), n2read*sizeof(T_store) );
			ifs_vx.read( reinterpret_cast<char*>(&tmp4[0]), n2read*sizeof(T_store) );
			ifs_vy.read( reinterpret_cast<char*>(&tmp5[0]), n2read*sizeof(T_store) );
			ifs_vz.read( reinterpret_cast<char*>(&tmp6[0]), n2read*sizeof(T_store) );
            
            adjust_buf_endianness( tmp1 );
            adjust_buf_endianness( tmp2 );
            adjust_buf_endianness( tmp3 );
            adjust_buf_endianness( tmp4 );
            adjust_buf_endianness( tmp5 );
            adjust_buf_endianness( tmp6 );
		
            ofs.write( reinterpret_cast<char*>(&tmp1[0]), block_buf_size_*sizeof(T_store) );
            ofs.write( reinterpret_cast<char*>(&tmp2[0]), block_buf_size_*sizeof(T_store) );
            ofs.write( reinterpret_cast<char*>(&tmp3[0]), block_buf_size_*sizeof(T_store) );
            ofs.write( reinterpret_cast<char*>(&tmp4[0]), block_buf_size_*sizeof(T_store) );
            ofs.write( reinterpret_cast<char*>(&tmp5[0]), block_buf_size_*sizeof(T_store) );
            ofs.write( reinterpret_cast<char*>(&tmp6[0]), block_buf_size_*sizeof(T_store) );

			npleft -= n2read;
			n2read = std::min( block_buf_size_,npleft );
		}
		
		ifs_x.close();
		ifs_y.close();
		ifs_z.close();
		ifs_vx.close();
		ifs_vy.close();
		ifs_vz.close();
		ofs.close();
		
		// clean up temp files
        unlink(fnx);
		unlink(fny);
		unlink(fnz);
		unlink(fnvx);
		unlink(fnvy);
		unlink(fnvz);

        delete[] tmp1;
        delete[] tmp2;
        delete[] tmp3;
        delete[] tmp4;
        delete[] tmp5;
        delete[] tmp6;

		LOGINFO("ART : done writing gas file.");
        // Temperature
        const double Tcmb0 = 2.726;
        const double h2    = header_.hubble*header_.hubble;
        const double adec  = 1.0/(160.*pow(omegab_*h2/0.022,2.0/5.0));
        const double Tini  = astart_<adec? Tcmb0/astart_ : Tcmb0/astart_/astart_*adec;
        const double mu    = (Tini>1.e4) ? 4.0/(8.-5.*YHe_) : 4.0/(1.+3.*(1.-YHe_));
		LOGINFO("ART : set initial gas temperature to %.3f K (%.3f K/mu)",Tini, Tini/mu);

		
	}

public:


	explicit art_output_plugin ( config_file& cf )
	: output_plugin( cf )
	{
	    if( mkdir( fname_.c_str(), 0777 ) );

		do_baryons_ = cf.getValueSafe<bool>("setup","baryons",false);
        // We need to say that we want to do SPH for baryons 
        // because if not MUSIC does not calculate/write gas positions
        cf.insertValue("setup","do_SPH","yes");
        // header size (alignment problem)
        hsize_ = 529; // dm & hydro run

		omegab_  = cf.getValueSafe<double>("cosmology","Omega_b",0.0);
	    omegam_  = cf.getValue<double>("cosmology","Omega_m");
        zstart_  = cf.getValue<double>("setup","zstart");
        astart_ = 1.0/(1.0+zstart_);
        
        
        swap_endianness_ = cf.getValueSafe<bool>("output","art_swap_endian",true);
		
		int levelmin = cf.getValue<unsigned>("setup","levelmin");
		int levelmax = cf.getValue<unsigned>("setup","levelmax");
        block_buf_size_ = (size_t) (pow(pow(2,levelmax),2)); //Npage=nrow^2; Number of particles in each page
		
		YHe_ = cf.getValueSafe<double>("cosmology","YHe",0.248);
        gamma_ = cf.getValueSafe<double>("cosmology","gamma",5.0/3.0);
		// Set header
        std::string thead;
        thead=cf.getValueSafe<std::string>("output","header","ICs generated using MUSIC");
        strcpy(header_.head,thead.c_str()); // text for the header; any easy way to add also the version?
        std::string ws = " "; // Filling with blanks. Any better way?
        for (int i=thead.size(); i<45;i++) 
        {
            header_.head[i]=ws[0]; 
        }
        header_.aexpN = astart_;
        header_.aexp0 = header_.aexpN;
		header_.amplt = 0.0; // Amplitude of density fluctuations
		header_.astep = cf.getValue<double>("output","astep"); // Seems that this must also be in the config file 
		ptf_.astep=header_.astep; // to write pt file
		header_.istep = 0; // step (=0 in IC)
		header_.partw = 0.0; // mass of highest res particle. SEE BELOW
       	header_.TINTG = 0; //=0 in IC
       	header_.EKIN = 0.0; //SUM 0.5 * m_i*(v_i**2) in code units. Seems that 0 is ok for ICs
       	header_.EKIN1 = 0; //=0 in IC
       	header_.EKIN2 = 0; //=0 in IC
       	header_.AU0 = 0; //=0 in IC
       	header_.AEU0 = 0; //=0 in IC
		header_.NROWC = (int) pow(2,levelmax); // Number of particles in 1 dim (number of particles per page = NROW**2) 
		header_.NGRIDC = (int) pow(2,levelmin); // Number of cells in 1 dim
       	header_.nspecies = 0; // number of dm species
		for( int ilevel=levelmax; ilevel>=(int)levelmin; --ilevel )
		{
        		header_.nspecies+=1; 
		}
		//header_.partw  SEE BELOW
			
	    header_.Nseed = 0; // random number used ( 0 for MUSIC? or set the random number used in the lowest level?)
        header_.Om0 = cf.getValue<double>("cosmology","Omega_m"); //Omega_m
	    header_.Oml0 = cf.getValue<double>("cosmology","Omega_L"); //Omega_L
        header_.hubble = cf.getValue<double>("cosmology","H0")/100; //hubble constant h=H/100
	    header_.Wp5 = 0.0; // 0.0
		header_.Ocurv = 1.0 - header_.Oml0 - header_.Om0; //
	    header_.Omb0 = cf.getValue<double>("cosmology","Omega_b");; // this parameter only appears in header in hydro runs
		for (int i=0;i<10;i++)
		{
			header_.wpart[i] = 0.0; // extras[0-9] part. masses from high res to low res (normalized to low res particle)
			header_.lpart[i] = 0; // extras[10-19] # particles from high res to low res cumulative!!! 
		}
		for (int i=0;i<header_.nspecies;i++)
		{
		    header_.wpart[i] = 1.0/pow(8.0,(header_.nspecies-i-1)); //from high res to lo res // 8 should be changed for internal variable?
		}
		header_.partw = header_.wpart[0]; // mass of highest res particle. 
		for (int i=0;i<80;i++)
		{
	        	header_.extras[i] = 0.0; //extras[20-99] 
		}
        header_.extras[13] = cf.getValueSafe<double>("cosmology","Omega_b",0.0); 
        header_.extras[14] = cf.getValue<double>("cosmology","sigma_8"); 
        header_.extras[15] = cf.getValue<double>("cosmology","nspec"); //Slope of the Power spectrum
        header_.extras[79] = cf.getValue<double>("setup","boxlength"); 

		LOGINFO("ART : done header info.");
        
	}


    
    void write_dm_mass( const grid_hierarchy& gh )
	{
		
        //... write data for dark matter mass......
        // This is not needed for ART
    }
    
    void write_dm_position( int coord, const grid_hierarchy& gh )
	{
        size_t nptot = gh.count_leaf_cells(gh.levelmin(), gh.levelmax());
		//... store all the meta data about the grid hierarchy in header variables
        npcdm_ = nptot;
		for (int i=0;i<header_.nspecies;i++)
		{
			header_.lpart[i] = gh.count_leaf_cells(gh.levelmax()-i, gh.levelmax()); //cumulative!!
		}

	    // Now, let us write the dm particle info	
		std::vector<T_store> temp_data;
		temp_data.reserve( block_buf_size_ );
		
		
	    //coordinates are in the range 1 - (NGRID+1)
    	// so scale factor is  scaleX = Box/NGRID -> to Mpc/h (Box in Mpc/h) 
		double xfac = (double) header_.NGRIDC; 

		char temp_fname[256];
		sprintf( temp_fname, "___ic_temp_%05d.bin", 100*id_dm_pos+coord );
		std::ofstream ofs_temp( temp_fname, std::ios::binary|std::ios::trunc );
		
		size_t blksize = sizeof(T_store)*nptot;
		ofs_temp.write( (char *)&blksize, sizeof(size_t) );
		
		size_t nwritten = 0;
		for( int ilevel=gh.levelmax(); ilevel>=(int)gh.levelmin(); --ilevel )
			for( unsigned i=0; i<gh.get_grid(ilevel)->size(0); ++i )
				for( unsigned j=0; j<gh.get_grid(ilevel)->size(1); ++j )
					for( unsigned k=0; k<gh.get_grid(ilevel)->size(2); ++k )
						if( ! gh.is_refined(ilevel,i,j,k) )
						{
							double xx[3];
							gh.cell_pos(ilevel, i, j, k, xx);
							
							xx[coord] = fmod( (xx[coord]+(*gh.get_grid(ilevel))(i,j,k)) + 1.0, 1.0 ) ;
							xx[coord] = (xx[coord]*xfac)+1.0; 
							//xx[coord] = ((xx[coord]+(*gh.get_grid(ilevel))(i,j,k))); 
							
							if( temp_data.size() < block_buf_size_ )
								temp_data.push_back( xx[coord] );
							else
							{
								ofs_temp.write( (char*)&temp_data[0], sizeof(T_store)*block_buf_size_ );
								nwritten += block_buf_size_;
								temp_data.clear();
								temp_data.push_back( xx[coord] );
							}
						}
		
		if( temp_data.size() > 0 )
		{	
			ofs_temp.write( (char*)&temp_data[0], sizeof(T_store)*temp_data.size() );
			nwritten += temp_data.size();
		}
		
		if( nwritten != nptot )
			throw std::runtime_error("Internal consistency error while writing temporary file for positions");
		
		//... dump to temporary file
		ofs_temp.write( (char *)&blksize, sizeof(size_t) );
		
		if( ofs_temp.bad() )
			throw std::runtime_error("I/O error while writing temporary file for positions");
		
		ofs_temp.close();
    }
    
    void write_dm_velocity( int coord, const grid_hierarchy& gh )
	{
        size_t nptot = gh.count_leaf_cells(gh.levelmin(), gh.levelmax());
		
		std::vector<T_store> temp_data;
		temp_data.reserve( block_buf_size_ );
		
                //In ART velocities are P = a_expansion*V_pec/(x_0H_0) 
		// where x_0 = comoving cell_size=Box/Ngrid;H_0 = Hubble at z=0
		// so scale factor to physical km/s is convV= BoxV/AEXPN/NGRID 
		// (BoxV is Box*100; aexpn=current expansion factor)
                //internal units of MUSIC: To km/s just multiply by Lbox
		double vfac =  (header_.aexpN*header_.NGRIDC)/(100.0);  
        
		char temp_fname[256];
		sprintf( temp_fname, "___ic_temp_%05d.bin", 100*id_dm_vel+coord );
		std::ofstream ofs_temp( temp_fname, std::ios::binary|std::ios::trunc );
		
		size_t blksize = sizeof(T_store)*nptot;
		ofs_temp.write( (char *)&blksize, sizeof(size_t) );
		
		size_t nwritten = 0;
		for( int ilevel=gh.levelmax(); ilevel>=(int)gh.levelmin(); --ilevel )
			for( unsigned i=0; i<gh.get_grid(ilevel)->size(0); ++i )
				for( unsigned j=0; j<gh.get_grid(ilevel)->size(1); ++j )
					for( unsigned k=0; k<gh.get_grid(ilevel)->size(2); ++k )
						if( ! gh.is_refined(ilevel,i,j,k) )
						{
							if( temp_data.size() < block_buf_size_ )
								temp_data.push_back( (*gh.get_grid(ilevel))(i,j,k) * vfac );
							else 
							{
								ofs_temp.write( (char*)&temp_data[0], sizeof(T_store)*block_buf_size_ );
								nwritten += block_buf_size_;
								temp_data.clear();
								temp_data.push_back( (*gh.get_grid(ilevel))(i,j,k) * vfac );
							}
							
						}
		
		if( temp_data.size() > 0 )
		{	
			ofs_temp.write( (char*)&temp_data[0], sizeof(T_store)*temp_data.size() );
			nwritten += temp_data.size();
		}
		
		if( nwritten != nptot )
			throw std::runtime_error("Internal consistency error while writing temporary file for DM velocities");
		
		//... dump to temporary file
		ofs_temp.write( (char *)&blksize, sizeof(size_t) );
		
		if( ofs_temp.bad() )
			throw std::runtime_error("I/O error while writing temporary file for DM velocities");
		
		ofs_temp.close();
    }
    
    void write_dm_density( const grid_hierarchy& gh )
	{
		//... we don't care about DM density for art
	}
    
    void write_dm_potential( const grid_hierarchy& gh )
	{ }
	
	
	
    void write_gas_position( int coord, const grid_hierarchy& gh )
	{
        
        size_t nptot = gh.count_leaf_cells(gh.levelmin(), gh.levelmax());
		
		std::vector<T_store> temp_data;
		temp_data.reserve( block_buf_size_ );
		
		
	    //ART coordinates are in the range 1 - (NGRID+1)
		double xfac = (double) header_.NGRIDC; 

		char temp_fname[256];
		sprintf( temp_fname, "___ic_temp_%05d.bin", 100*id_gas_pos+coord );
		std::ofstream ofs_temp( temp_fname, std::ios::binary|std::ios::trunc );
		
		size_t blksize = sizeof(T_store)*nptot;
		ofs_temp.write( (char *)&blksize, sizeof(size_t) );
		
		size_t nwritten = 0;
		for( int ilevel=gh.levelmax(); ilevel>=(int)gh.levelmin(); --ilevel )
			for( unsigned i=0; i<gh.get_grid(ilevel)->size(0); ++i )
				for( unsigned j=0; j<gh.get_grid(ilevel)->size(1); ++j )
					for( unsigned k=0; k<gh.get_grid(ilevel)->size(2); ++k )
						if( ! gh.is_refined(ilevel,i,j,k) )
						{
							double xx[3];
							gh.cell_pos(ilevel, i, j, k, xx);
							
							xx[coord] = fmod( (xx[coord]+(*gh.get_grid(ilevel))(i,j,k)) + 1.0, 1.0 ) ;
							xx[coord] = (xx[coord]*xfac)+1.0; 
							
							if( temp_data.size() < block_buf_size_ )
								temp_data.push_back( xx[coord] );
							else
							{
								ofs_temp.write( (char*)&temp_data[0], sizeof(T_store)*block_buf_size_ );
								nwritten += block_buf_size_;
								temp_data.clear();
								temp_data.push_back( xx[coord] );
							}
						}
		
		if( temp_data.size() > 0 )
		{	
			ofs_temp.write( (char*)&temp_data[0], sizeof(T_store)*temp_data.size() );
			nwritten += temp_data.size();
		}
		
		if( nwritten != nptot )
			throw std::runtime_error("Internal consistency error while writing temporary file for gas positions");
		
		//... dump to temporary file
		ofs_temp.write( (char *)&blksize, sizeof(size_t) );
		
		if( ofs_temp.bad() )
			throw std::runtime_error("I/O error while writing temporary file for gas positions");
		
		ofs_temp.close();
    
    }

	void write_gas_velocity( int coord, const grid_hierarchy& gh )
	{
        
        size_t nptot = gh.count_leaf_cells(gh.levelmin(), gh.levelmax());
		
		std::vector<T_store> temp_data;
		temp_data.reserve( block_buf_size_ );
		
                //In ART velocities are P = a_expansion*V_pec/(x_0H_0) 
		// where x_0 = comoving cell_size=Box/Ngrid;H_0 = Hubble at z=0
		// so scale factor to physical km/s is convV= BoxV/AEXPN/NGRID 
		// (BoxV is Box*100; aexpn=current expansion factor)
                //internal units of MUSIC: To km/s just multiply by Lbox
		double vfac =  (header_.aexpN*header_.NGRIDC)/(100.0);  
        
		char temp_fname[256];
		sprintf( temp_fname, "___ic_temp_%05d.bin", 100*id_gas_vel+coord );
		std::ofstream ofs_temp( temp_fname, std::ios::binary|std::ios::trunc );
		
		size_t blksize = sizeof(T_store)*nptot;
		ofs_temp.write( (char *)&blksize, sizeof(size_t) );
		
		size_t nwritten = 0;
		for( int ilevel=gh.levelmax(); ilevel>=(int)gh.levelmin(); --ilevel )
			for( unsigned i=0; i<gh.get_grid(ilevel)->size(0); ++i )
				for( unsigned j=0; j<gh.get_grid(ilevel)->size(1); ++j )
					for( unsigned k=0; k<gh.get_grid(ilevel)->size(2); ++k )
						if( ! gh.is_refined(ilevel,i,j,k) )
						{
							if( temp_data.size() < block_buf_size_ )
								temp_data.push_back( (*gh.get_grid(ilevel))(i,j,k) * vfac );
							else 
							{
								ofs_temp.write( (char*)&temp_data[0], sizeof(T_store)*block_buf_size_ );
								nwritten += block_buf_size_;
								temp_data.clear();
								temp_data.push_back( (*gh.get_grid(ilevel))(i,j,k) * vfac );
							}
							
						}
		
		if( temp_data.size() > 0 )
		{	
			ofs_temp.write( (char*)&temp_data[0], sizeof(T_store)*temp_data.size() );
			nwritten += temp_data.size();
		}
		
		if( nwritten != nptot )
			throw std::runtime_error("Internal consistency error while writing temporary file for gas velocities");
		
		//... dump to temporary file
		ofs_temp.write( (char *)&blksize, sizeof(size_t) );
		
		if( ofs_temp.bad() )
			throw std::runtime_error("I/O error while writing temporary file for gas velocities");
		
		ofs_temp.close();
    }
    
    void write_gas_density( const grid_hierarchy& gh )
	{ }
	void write_gas_potential( const grid_hierarchy& gh )
	{ }

	void finalize( void )
	{ 
        this->write_header_file();
        this->write_pt_file();    
		this->assemble_DM_file();
        if(do_baryons_)
        {
            this->assemble_gas_file();
        }
	}
};

namespace{
	output_plugin_creator_concrete<art_output_plugin<float> > creator("art");
}<|MERGE_RESOLUTION|>--- conflicted
+++ resolved
@@ -166,19 +166,12 @@
 	// non-public member functions
 	void write_header_file( void ) //PMcrd.DAT
 	{
-<<<<<<< HEAD
+
         std::string fout;
         if(do_baryons_)
             fout = "/PMcrdIC.DAT";
         else
 	        fout = "/PMcrd.DAT";
-=======
-        char* fout;
-        if(do_baryons_){
-            fout = "/PMcrdIC.DAT";}
-        else{
-	        fout = "/PMcrd.DAT";}
->>>>>>> d0b3896c
 	    std::string partfname = fname_ + fout;
         std::ofstream ofs( partfname.c_str(), std::ios::trunc );
 	    //ofs.open(fname_.c_str(), std::ios::binary|std::ios::trunc );
@@ -297,20 +290,14 @@
 	void assemble_DM_file( void ) //PMcrs0.DAT
 	{
 		// file name
-<<<<<<< HEAD
+
         std::string fout;
         if(do_baryons_)
 	        fout = "/PMcrs0IC.DAT";
         else
 		    fout = "/PMcrs0.DAT";
-=======
-        char* fout;
-        if(do_baryons_) {
-	        fout = "/PMcrs0IC.DAT";}
-        else {
-		    fout = "/PMcrs0.DAT";}
->>>>>>> d0b3896c
-		std::string partfname = fname_ + fout;
+
+        std::string partfname = fname_ + fout;
 		std::ofstream ofs( partfname.c_str(), std::ios::trunc );
 		
 		// generate all temp file names
